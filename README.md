# Spotipy

##### Spotipy is a lightweight Python library for the [Spotify Web API](https://developer.spotify.com/documentation/web-api). With Spotipy you get full access to all of the music data provided by the Spotify platform.

![Integration tests](https://github.com/spotipy-dev/spotipy/actions/workflows/integration_tests.yml/badge.svg?branch=master) [![Documentation Status](https://readthedocs.org/projects/spotipy/badge/?version=master)](https://spotipy.readthedocs.io/en/latest/?badge=master) [![Discord server](https://img.shields.io/discord/1244611850700849183?style=flat&logo=discord&logoColor=7289DA&color=7289DA)](https://discord.gg/HP6xcPsTPJ)

## Table of Contents

- [Features](#features)
- [Installation](#installation)
- [Quick Start](#quick-start)
- [Reporting Issues](#reporting-issues)
- [Contributing](#contributing)

## Features

Spotipy supports all of the features of the Spotify Web API including access to all end points, and support for user authorization. For details on the capabilities you are encouraged to review the [Spotify Web API](https://developer.spotify.com/web-api/) documentation.

## Installation

```bash
pip install spotipy
```

<<<<<<< HEAD
alternatively, for Windows users
=======
alternatively, for Windows users 
>>>>>>> 3c758862

```bash
py -m pip install spotipy
```

or upgrade

```bash
pip install spotipy --upgrade
```

Spotipy includes optional support for caching Spotify access tokens to a Redis server. To use this support, make sure to specify the `redis` extra:

```bash
pip install spotipy[redis]
```

## Quick Start

A full set of examples can be found in the [online documentation](http://spotipy.readthedocs.org/) and in the [Spotipy examples directory](https://github.com/plamere/spotipy/tree/master/examples).

To get started, [install spotipy](#installation), create a new account or log in on https://developers.spotify.com/. Go to the [dashboard](https://developer.spotify.com/dashboard), create an app and add your new ID and SECRET (ID and SECRET can be found on an app setting) to your environment ([step-by-step video](https://www.youtube.com/watch?v=kaBVN8uP358)):

### Example without user authentication

```python
import spotipy
from spotipy.oauth2 import SpotifyClientCredentials

sp = spotipy.Spotify(auth_manager=SpotifyClientCredentials(client_id="YOUR_APP_CLIENT_ID",
                                                           client_secret="YOUR_APP_CLIENT_SECRET"))

results = sp.search(q='weezer', limit=20)
for idx, track in enumerate(results['tracks']['items']):
    print(idx, track['name'])
```
Expected result:
```
0 Island In The Sun
1 Say It Ain't So
2 Buddy Holly
.
.
.
18 Troublemaker
19 Feels Like Summer
```


### Example with user authentication

A redirect URI must be added to your application at [My Dashboard](https://developer.spotify.com/dashboard/applications) to access user authenticated features.

A redirect URI must be added to your application at [My Dashboard](https://developer.spotify.com/dashboard/applications) to access user authenticated features.

```python
import spotipy
from spotipy.oauth2 import SpotifyOAuth

sp = spotipy.Spotify(auth_manager=SpotifyOAuth(client_id="YOUR_APP_CLIENT_ID",
                                               client_secret="YOUR_APP_CLIENT_SECRET",
                                               redirect_uri="YOUR_APP_REDIRECT_URI",
                                               scope="user-library-read"))

results = sp.current_user_saved_tracks()
for idx, item in enumerate(results['items']):
    track = item['track']
    print(idx, track['artists'][0]['name'], " – ", track['name'])
```
Expected result will be the list of music that you liked. For example if you liked Red and Sunflower, the result will be:
```
0 Post Malone  –  Sunflower - Spider-Man: Into the Spider-Verse
1 Taylor Swift  –  Red
```


## Reporting Issues

For common questions please check our [FAQ](FAQ.md).

You can ask questions about Spotipy on
[Stack Overflow](http://stackoverflow.com/questions/ask).
Don’t forget to add the *Spotipy* tag, and any other relevant tags as well, before posting.

If you have suggestions, bugs or other issues specific to this library,
file them [here](https://github.com/plamere/spotipy/issues).
Or just send a pull request.

## Contributing

If you are a developer with Python experience, and you would like to contribute to Spotipy, please be sure to follow the guidelines listed on documentation page

> #### [Visit the guideline](https://spotipy.readthedocs.io/en/#contribute)<|MERGE_RESOLUTION|>--- conflicted
+++ resolved
@@ -1,6 +1,6 @@
 # Spotipy
 
-##### Spotipy is a lightweight Python library for the [Spotify Web API](https://developer.spotify.com/documentation/web-api). With Spotipy you get full access to all of the music data provided by the Spotify platform.
+##### Spotipy is a lightweight Python library for the [Spotify Web API](https://developer.spotify.com/documentation/web-api). With Spotipy you get full access to all of the music data provided by the Spotify platform
 
 ![Integration tests](https://github.com/spotipy-dev/spotipy/actions/workflows/integration_tests.yml/badge.svg?branch=master) [![Documentation Status](https://readthedocs.org/projects/spotipy/badge/?version=master)](https://spotipy.readthedocs.io/en/latest/?badge=master) [![Discord server](https://img.shields.io/discord/1244611850700849183?style=flat&logo=discord&logoColor=7289DA&color=7289DA)](https://discord.gg/HP6xcPsTPJ)
 
@@ -22,11 +22,7 @@
 pip install spotipy
 ```
 
-<<<<<<< HEAD
 alternatively, for Windows users
-=======
-alternatively, for Windows users 
->>>>>>> 3c758862
 
 ```bash
 py -m pip install spotipy
@@ -48,7 +44,7 @@
 
 A full set of examples can be found in the [online documentation](http://spotipy.readthedocs.org/) and in the [Spotipy examples directory](https://github.com/plamere/spotipy/tree/master/examples).
 
-To get started, [install spotipy](#installation), create a new account or log in on https://developers.spotify.com/. Go to the [dashboard](https://developer.spotify.com/dashboard), create an app and add your new ID and SECRET (ID and SECRET can be found on an app setting) to your environment ([step-by-step video](https://www.youtube.com/watch?v=kaBVN8uP358)):
+To get started, [install spotipy](#installation), create a new account or log in on <https://developers.spotify.com/>. Go to the [dashboard](https://developer.spotify.com/dashboard), create an app and add your new ID and SECRET (ID and SECRET can be found on an app setting) to your environment ([step-by-step video](https://www.youtube.com/watch?v=kaBVN8uP358)):
 
 ### Example without user authentication
 
@@ -63,7 +59,9 @@
 for idx, track in enumerate(results['tracks']['items']):
     print(idx, track['name'])
 ```
+
 Expected result:
+
 ```
 0 Island In The Sun
 1 Say It Ain't So
@@ -74,7 +72,6 @@
 18 Troublemaker
 19 Feels Like Summer
 ```
-
 
 ### Example with user authentication
 
@@ -96,12 +93,13 @@
     track = item['track']
     print(idx, track['artists'][0]['name'], " – ", track['name'])
 ```
+
 Expected result will be the list of music that you liked. For example if you liked Red and Sunflower, the result will be:
+
 ```
 0 Post Malone  –  Sunflower - Spider-Man: Into the Spider-Verse
 1 Taylor Swift  –  Red
 ```
-
 
 ## Reporting Issues
 
