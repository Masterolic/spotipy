# Changelog

All notable changes to this project will be documented in this file.

The format is based on [Keep a Changelog](https://keepachangelog.com/en/1.0.0/),
and this project adheres to [Semantic Versioning](https://semver.org/spec/v2.0.0.html).

## Unreleased

### Added

 - Support to search multiple markets at once.
 - Support to search all available Spotify markets.
<<<<<<< HEAD
 - Support to test whether the current user is following certain
 users or artists
 - Proper replacements for all deprecated playlist endpoints
 (See https://developer.spotify.com/community/news/2018/06/12/changes-to-playlist-uris/ and below)

### Deprecated

- `user_playlist_change_details` in favor of `playlist_change_details`
- `user_playlist_unfollow` in favor of `current_user_unfollow_playlist`
- `user_playlist_add_tracks` in favor of `playlist_add_items`
- `user_playlist_replace_tracks` in favor of `playlist_replace_items`
- `user_playlist_reorder_tracks` in favor of `playlist_reorder_items`
- `user_playlist_remove_all_occurrences_of_tracks` in favor of
 `playlist_remove_all_occurrences_of_items`
- `user_playlist_remove_specific_occurrences_of_tracks` in favor of
 `playlist_remove_specific_occurrences_of_items`
- `user_playlist_follow_playlist` in favor of
 `current_user_follow_playlist`
- `user_playlist_is_following` in favor of `playlist_is_following`
- `playlist_tracks` in favor of `playlist_items`
=======
 - Allow for OAuth 2.0 authorization by instructing the user to open the URL in a browser instead of opening the browser.

>>>>>>> cc5e234a

## [2.13.0] - 2020-06-25

### Added

 - Added `SpotifyImplicitGrant` as an auth manager option. It provides
 user authentication without a client secret but sacrifices the ability
   to refresh the token without user input. (However, read the class
   docstring for security advisory.)
 - Added built-in verification of the `state` query parameter
 - Added two new attributes: error and error_description to `SpotifyOauthError` exception class to show
   authorization/authentication web api errors details.
 - Added `SpotifyStateError` subclass of `SpotifyOauthError`
 - Allow extending `SpotifyClientCredentials` and `SpotifyOAuth`
 - Added the market paramter to `album_tracks`

### Deprecated

 - Deprecated `util.prompt_for_user_token` in favor of `spotipy.Spotify(auth_manager=SpotifyOAuth())`

## [2.12.0] - 2020-04-26

### Added

 - Added a method to update the auth token.

### Fixed

 - Logging regression due to the addition of `logging.basicConfig()` which was unneeded.

## [2.11.2] - 2020-04-19

### Changed

 - Updated the documentation to give more details on the authorization process and reflect
   2020 Spotify Application jargon and practices.

 - The local webserver is only started for localhost redirect_uri which specify a port,
   i.e. it is started for `http://localhost:8080` or `http://127.0.0.1:8080`, not for `http://localhost`.

### Fixed

 - Issue where using `http://localhost` as redirect_uri would cause the authorization process to hang.

## [2.11.1] - 2020-04-11

### Fixed

 - Fixed miscellaneous issues with parsing of callback URL

## [2.11.0] - 2020-04-11

### Added

 - Support for shows/podcasts and episodes
 - Added CONTRIBUTING.md

### Changed

 - Client retry logic has changed as it now uses urllib3's `Retry` in conjunction with requests `Session`
 - The session is customizable as it allows for:
    - status_forcelist
    - retries
    - status_retries
    - backoff_factor
 - Spin up a local webserver to auto-fill authentication URL
 - Use session in SpotifyAuthBase
 - Logging used instead of print statements

### Fixed

 - Close session when Spotipy object is unloaded
 - Propagate refresh token error

## [2.10.0] - 2020-03-18

### Added

 - Support for `add_to_queue`
    - **Parameters:**
        - track uri, id, or url
        - device id. If None, then the active device is used.
 - Add CHANGELOG and LICENSE to released package


## [2.9.0] - 2020-02-15

### Added

 - Support `position_ms` optional parameter in `start_playback`
 - Add `requests_timeout` parameter to authentication methods
 - Make cache optional in `get_access_token`

## [2.8.0] - 2020-02-12

### Added

 - Support for `playlist_cover_image`
 - Support `after` and `before` parameter in `current_user_recently_played`
 - CI for unit tests
 - Automatic `token` refresh
 - `auth_manager` and `oauth_manager` optional parameters added to `Spotify`'s init.
 - Optional `username` parameter to be passed to `SpotifyOAuth`, to infer a `cache_path` automatically
 - Optional `as_dict` parameter to control `SpotifyOAuth`'s `get_access_token` output type. However, this is going to be deprecated in the future, and the method will always return a token string
 - Optional `show_dialog` parameter to be passed to `SpotifyOAuth`

### Changed
  - Both `SpotifyClientCredentials` and `SpotifyOAuth` inherit from a common `SpotifyAuthBase` which handles common parameters and logics.

## [2.7.1] - 2020-01-20

### Changed

 - PyPi release mistake without pulling last merge first

## [2.7.0] - 2020-01-20

### Added

 - Support for `playlist_tracks`
 - Support for `playlist_upload_cover_image`

### Changed

 - `user_playlist_tracks` doesn't require a user anymore (accepts `None`)

### Deprecated

 - Deprecated `user_playlist` and `user_playlist_tracks`

## [2.6.3] - 2020-01-16

### Fixed

 - Fixed broken doc in 2.6.2

## [2.6.2] - 2020-01-16

### Fixed

 - Fixed broken examples in README, examples and doc

### Changed

 - Allow session keepalive
 - Bump requests to 2.20.0

## [2.6.1] - 2020-01-13

### Fixed
 - Fixed inconsistent behaviour with some API methods when
   a full HTTP URL is passed.
 - Fixed invalid calls to logging warn method

### Removed
 - `mock` no longer needed for install. Only used in `tox`.

## [2.6.0] - 2020-01-12

### Added
 - Support for `playlist` to get a playlist without specifying a user
 - Support for `current_user_saved_albums_delete`
 - Support for `current_user_saved_albums_contains`
 - Support for `user_unfollow_artists`
 - Support for `user_unfollow_users`
 - Lint with flake8 using Github action

### Changed
 - Fix typos in doc
 - Start following [SemVer](https://semver.org) properly

## [2.5.0] - 2020-01-11
Added follow and player endpoints

## [2.4.4] - 2017-01-04
Python 3 fix

## [2.4.3] - 2017-01-02
Fixed proxy issue in standard auth flow

## [2.4.2] - 2017-01-02
Support getting audio features for a single track

## [2.4.1] - 2017-01-02
Incorporated proxy support

## [2.4.0] - 2016-12-31
Incorporated a number of PRs

## [2.3.8] - 2016-03-31
Added recs, audio features, user top lists

## [2.3.7] - 2015-08-10
Added current_user_followed_artists

## [2.3.6] - 2015-06-03
Support for offset/limit with album_tracks API

## [2.3.5] - 2015-04-28
Fixed bug in auto retry logic

## [2.3.3] - 2015-04-01
Aadded client credential flow

## [2.3.2] - 2015-03-31
Added auto retry logic

## [2.3.0] - 2015-01-05
Added session support added by akx.

## [2.2.0] - 2014-11-15
Added support for user_playlist_tracks

## [2.1.0] - 2014-10-25
Added support for new_releases and featured_playlists

## [2.0.2] - 2014-08-25
Moved to spotipy at pypi

## [1.2.0] - 2014-08-22
Upgraded APIs and docs to make it be a real library

## [1.310.0] - 2014-08-20
Added playlist replace and remove methods. Added auth tests. Improved API docs

## [1.301.0] - 2014-08-19
Upgraded version number to take precedence over previously botched release (sigh)

## [1.50.0] - 2014-08-14
Refactored util out of examples and into the main package

## [1.49.0] - 2014-07-23
Support for "Your Music" tracks (add, delete, get), with examples

## [1.45.0] - 2014-07-07
Support for related artists endpoint. Don't use cache auth codes when scope changes

## [1.44.0] - 2014-07-03
Added show tracks.py example

## [1.43.0] - 2014-06-27
Fixed JSON handling issue

## [1.42.0] - 2014-06-19
Removed dependency on simplejson

## [1.40.0] - 2014-06-12
Initial public release.

## [1.4.2] - 2014-06-21
Added support for retrieving starred playlists

## [1.1.0] - 2014-06-17
Updates to match released API

## [1.1.0] - 2014-05-18
Repackaged for saner imports

## [1.0.0] - 2017-04-05
Initial release<|MERGE_RESOLUTION|>--- conflicted
+++ resolved
@@ -11,11 +11,11 @@
 
  - Support to search multiple markets at once.
  - Support to search all available Spotify markets.
-<<<<<<< HEAD
  - Support to test whether the current user is following certain
  users or artists
  - Proper replacements for all deprecated playlist endpoints
  (See https://developer.spotify.com/community/news/2018/06/12/changes-to-playlist-uris/ and below)
+- Allow for OAuth 2.0 authorization by instructing the user to open the URL in a browser instead of opening the browser.
 
 ### Deprecated
 
@@ -32,10 +32,6 @@
  `current_user_follow_playlist`
 - `user_playlist_is_following` in favor of `playlist_is_following`
 - `playlist_tracks` in favor of `playlist_items`
-=======
- - Allow for OAuth 2.0 authorization by instructing the user to open the URL in a browser instead of opening the browser.
-
->>>>>>> cc5e234a
 
 ## [2.13.0] - 2020-06-25
 
