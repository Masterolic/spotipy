--- conflicted
+++ resolved
@@ -8,17 +8,8 @@
 ## Unreleased
 
 ### Added
-<<<<<<< HEAD
-
-- Added env_variable_setup.rst to docs and associated images to docs/images. This is a written walkthrough based on the environment variable authentication tutorial video.
-
-## [2.23.0] - 2023-12-12
-
-### Added
-
-=======
+
 - Added `MemcacheCacheHandler`, a cache handler that stores the token info using pymemcache.
->>>>>>> 5fa23431
 - Added support for audiobook endpoints: get_audiobook, get_audiobooks, and get_audiobook_chapters.
 - Added integration tests for audiobook endpoints.
 - Removed `python 2.7` from GitHub Actions CI workflow. Python v2.7 reached end of life support and is no longer supported by Ubuntu 20.04.
@@ -27,6 +18,7 @@
 - Added Troubleshooting Tips section to TUTORIAL.md to address common installation issues.
 - Added link to Spotipy Tutorial for Beginners under Getting Started.
 - Added `update` field to `current_user_follow_playlist`.
+- Added env_variable_setup.rst to docs and associated images to docs/images. This is a written walkthrough based on the environment variable authentication tutorial video.
 
 ### Changed
 - Changes the YouTube video link for authentication tutorial (the old video was in low definition, the new one is in high definition)
