# Changelog

All notable changes to this project will be documented in this file.

The format is based on [Keep a Changelog](https://keepachangelog.com/en/1.0.0/),
and this project adheres to [Semantic Versioning](https://semver.org/spec/v2.0.0.html).

## Unreleased
Add your changes below.

### Added
- Added unit tests for queue functions

### Fixed
-

### Removed
- `mock` no longer listed as a test dependency. Only built-in `unittest.mock` is actually used.

## [2.24.0] - 2024-05-30

### Added
- Added `MemcacheCacheHandler`, a cache handler that stores the token info using pymemcache.
- Added support for audiobook endpoints: `get_audiobook`, `get_audiobooks`, and `get_audiobook_chapters`.
- Added integration tests for audiobook endpoints.
<<<<<<< HEAD
- Removed `python 2.7` from GitHub Actions CI workflow. Python v2.7 reached end of life support and is no longer supported by Ubuntu 20.04.
- Removed `python 3.6` from GitHub Actions CI workflow. Ubuntu 20.04 is not available in GitHub Actions for `python 3.6`.
- Added directions to install Spotipy in TUTORIAL.md (pip install spotipy --upgrade)

### Changed
- Changes the YouTube video link for authentication tutorial (the old video was in low definition, the new one is in high definition)
- Updated links to Spotify in documentation
- Improve usability on README.md
- Made updates to TUTORIAL.md to more closely match the current layout of Spotify's Developer Dashboard and the process for creating an app
=======
- Added `update` field to `current_user_follow_playlist`.

### Changed
- Fixed error obfuscation when Spotify class is being inherited and an error is raised in the Child's `__init__`
- Replaced `artist_albums(album_type=...)` with `artist_albums(include_groups=...)` due to an API change.
- Updated `_regex_spotify_url` to ignore `/intl-<countrycode>` in Spotify links
- Improved README, docs and examples

### Fixed
- Readthedocs build
- Split `test_current_user_save_and_usave_tracks` unit test

### Removed
- Drop support for EOL Python 3.7
>>>>>>> c5a09430

## [2.23.0] - 2023-04-07

### Added
- Added optional `encoder_cls` argument to `CacheFileHandler`, which overwrite default encoder for token before writing to disk
- Integration tests for searching multiple types in multiple markets (non-user endpoints)
- Publish to PyPI action

### Fixed
- Fixed the regex for matching playlist URIs with the format spotify:user:USERNAME:playlist:PLAYLISTID.
- `search_markets` now factors the counts of all types in the `total`  rather than just the first type ([#534](https://github.com/spotipy-dev/spotipy/issues/534))

## [2.22.1] - 2023-01-23

### Added

- Add alternative module installation instruction to README
- Added Comment to README - Getting Started for user to add URI to app in Spotify Developer Dashboard. 
- Added playlist_add_tracks.py to example folder

### Changed

- Modified docstring for playlist_add_items() to accept "only URIs or URLs",
  with intended deprecation for IDs in v3

### Fixed

- Path traversal vulnerability that may lead to type confusion in URI handling code
- Update contributing.md

## [2.22.0] - 2022-12-10

### Added

- Integration tests via GHA (non-user endpoints)
- Unit tests for new releases, passing limit parameter with minimum and maximum values of 1 and 50
- Unit tests for categories, omitting country code to test global releases
- Added `CODE_OF_CONDUCT.md`

### Fixed

- Incorrect `category_id` input for test_category
- Assertion value for `test_categories_limit_low` and `test_categories_limit_high`
- Pin GitHub Actions Runner to Ubuntu 20 for Py27
- Fixed potential error where `found` variable in `test_artist_related_artists` is undefined if for loop never evaluates to true
- Fixed false positive test `test_new_releases` which looks up the wrong property of the JSON response object and always evaluates to true

## [2.21.0] - 2022-09-26

### Added

- Added `market` parameter to `album` and `albums` to address ([#753](https://github.com/plamere/spotipy/issues/753)
- Added `show_featured_artists.py` to `/examples`.
- Expanded contribution and license sections of the documentation.
- Added `FlaskSessionCacheHandler`, a cache handler that stores the token info in a flask session.
- Added Python 3.10 in GitHub Actions

### Fixed

- Updated the documentation to specify ISO-639-1 language codes.
- Fix `AttributeError` for `text` attribute of the `Response` object
- Require redis v3 if python2.7 (fixes readthedocs)

## [2.20.0] - 2022-06-18

### Added

- Added `RedisCacheHandler`, a cache handler that stores the token info in Redis.
- Changed URI handling in `client.Spotify._get_id()` to remove queries if provided by error.
- Added a new parameter to `RedisCacheHandler` to allow custom keys (instead of the default `token_info` key)
- Simplify check for existing token in `RedisCacheHandler`

### Changed

- Removed Python 3.5 and added Python 3.9 in GitHub Action

## [2.19.0] - 2021-08-12

### Added

- Added `MemoryCacheHandler`, a cache handler that simply stores the token info in memory as an instance attribute of this class.
- If a network request returns an error status code but the response body cannot be decoded into JSON, then fall back on decoding the body into a string.
- Added `DjangoSessionCacheHandler`, a cache handler that stores the token in the session framework provided by Django. Web apps using spotipy with Django can directly use this for cache handling.

### Fixed

- Fixed a bug in `CacheFileHandler.__init__`: The documentation says that the username will be retrieved from the environment, but it wasn't.
- Fixed a bug in the initializers for the auth managers that produced a spurious warning message if you provide a cache handler, and you set a value for the "SPOTIPY_CLIENT_USERNAME" environment variable.
- Use generated MIT license and fix license type in `pip show`

## [2.18.0] - 2021-04-13

### Added

- Enabled using both short and long IDs for playlist_change_details
- Added a cache handler to `SpotifyClientCredentials`
- Added the following endpoints
    - `Spotify.current_user_saved_episodes`
    - `Spotify.current_user_saved_episodes_add`
    - `Spotify.current_user_saved_episodes_delete`
    - `Spotify.current_user_saved_episodes_contains`
    - `Spotify.available_markets`

### Changed

- Add support for a list of scopes rather than just a comma separated string of scopes

### Fixed

- Fixed the bugs in `SpotifyOAuth.refresh_access_token` and `SpotifyPKCE.refresh_access_token` which raised the incorrect exception upon receiving an error response from the server. This addresses #645.
- Fixed a bug in `RequestHandler.do_GET` in which the non-existent `state` attribute of `SpotifyOauthError` is accessed. This bug occurs when the user clicks "cancel" in the permissions dialog that opens in the browser.
- Cleaned up the documentation for `SpotifyClientCredentials.__init__`, `SpotifyOAuth.__init__`, and `SpotifyPKCE.__init__`.

## [2.17.1] - 2021-02-28

### Fixed

- `allowed_methods` requires urllib3>=1.26.0

## [2.17.0] - 2021-02-28

### Changed

- moved os.remove(session_cache_path()) inside try block to avoid TypeError on app.py example file
- A warning will no longer be emitted when the cache file does not exist at the specified path
- The docs for the `auth` parameter of `Spotify.init` use the term "access token" instead of "authorization token"
- Changed docs for `search` to mention that you can provide multiple types to search for
- The query parameters of requests are now logged
- Deprecate specifying `cache_path` or `username` directly to `SpotifyOAuth`, `SpotifyPKCE`, and `SpotifyImplicitGrant` constructors, instead directing users to use the `CacheFileHandler` cache handler
- Removed requirement for examples/app.py to specify port multiple times (only SPOTIPY_REDIRECT_URI needs to contain the port)

### Added

- Added log messages for when the access and refresh tokens are retrieved and when they are refreshed
- Support `market` optional parameter in `track`
- Added CacheHandler abstraction to allow users to cache tokens in any way they see fit

### Fixed

- Fixed Spotify.user_playlist_reorder_tracks calling Spotify.playlist_reorder_tracks with an incorrect parameter order
- Fixed deprecated Urllib3 `Retry(method_whitelist=...)` in favor of `Retry(allowed_methods=...)`

## [2.16.1] - 2020-10-24

### Fixed

- playlist_tracks example code no longer prints extra characters on final loop iteration
- SpotifyException now thrown when a request fails & has no response ([#571](https://github.com/plamere/spotipy/issues/571), [#581](https://github.com/plamere/spotipy/issues/581))
- Added scope, `playlist-read-private`, to examples that access user playlists using the spotipy api: current_user_playlists() ([#591](https://github.com/plamere/spotipy/issues/591))
- Enable retries for POST, DELETE, PUT ([#577](https://github.com/plamere/spotipy/issues/577))

### Changed

- both inline and starting import lists are sorted using `isort` module
- changed Max Retries exception code from 599 to 429

## [2.16.0] - 2020-09-16

### Added

- `open_browser` can be passed to the constructors of `SpotifyOAuth` and `SpotifyPKCE` to make it easier to authorize in browserless environments

## [2.15.0] - 2020-09-08

### Added

- `SpotifyPKCE.parse_auth_response_url`, mirroring that method in
    `SpotifyOAuth`

### Changed

- Specifying a cache_path or username is now optional

### Fixed

- Using `SpotifyPKCE.get_authorization_url` will now generate a code
    challenge if needed

## [2.14.0] - 2020-08-29

### Added

- (experimental) Support to search multiple/all markets at once.
- Support to test whether the current user is following certain
    users or artists
- Proper replacements for all deprecated playlist endpoints
    (See https://developer.spotify.com/community/news/2018/06/12/changes-to-playlist-uris/ and below)
- Allow for OAuth 2.0 authorization by instructing the user to open the URL in a browser instead of opening the browser.
- Reason for 403 error in SpotifyException
- Support for the PKCE Auth Flow
- Support to advertise different language to Spotify
- Added 'collaborative' parameter to user_playlist_create method.
- Enforce CHANGELOG update on PR
- Adds `additional_types` parameter to retrieve currently playing podcast episode
- Support to get info about a single category

### Deprecated

- `user_playlist_change_details` in favor of `playlist_change_details`
- `user_playlist_unfollow` in favor of `current_user_unfollow_playlist`
- `user_playlist_add_tracks` in favor of `playlist_add_items`
- `user_playlist_replace_tracks` in favor of `playlist_replace_items`
- `user_playlist_reorder_tracks` in favor of `playlist_reorder_items`
- `user_playlist_remove_all_occurrences_of_tracks` in favor of
    `playlist_remove_all_occurrences_of_items`
- `user_playlist_remove_specific_occurrences_of_tracks` in favor of
    `playlist_remove_specific_occurrences_of_items`
- `user_playlist_follow_playlist` in favor of
    `current_user_follow_playlist`
- `user_playlist_is_following` in favor of `playlist_is_following`
- `playlist_tracks` in favor of `playlist_items`

### Fixed

- fixed issue where episode URIs were being converted to track URIs in playlist calls

## [2.13.0] - 2020-06-25

### Added

- Added `SpotifyImplicitGrant` as an auth manager option. It provides
    user authentication without a client secret but sacrifices the ability
    to refresh the token without user input. (However, read the class
    docstring for security advisory.)
- Added built-in verification of the `state` query parameter
- Added two new attributes: error and error_description to `SpotifyOauthError` exception class to show
    authorization/authentication web api errors details.
- Added `SpotifyStateError` subclass of `SpotifyOauthError`
- Allow extending `SpotifyClientCredentials` and `SpotifyOAuth`
- Added the market parameter to `album_tracks`

### Deprecated

- Deprecated `util.prompt_for_user_token` in favor of `spotipy.Spotify(auth_manager=SpotifyOAuth())`

## [2.12.0] - 2020-04-26

### Added

- Added a method to update the auth token.

### Fixed

- Logging regression due to the addition of `logging.basicConfig()` which was unneeded.

## [2.11.2] - 2020-04-19

### Changed

- Updated the documentation to give more details on the authorization process and reflect
    2020 Spotify Application jargon and practices.

- The local webserver is only started for localhost redirect_uri which specify a port,
    i.e. it is started for `http://localhost:8080` or `http://127.0.0.1:8080`, not for `http://localhost`.

### Fixed

- Issue where using `http://localhost` as redirect_uri would cause the authorization process to hang.

## [2.11.1] - 2020-04-11

### Fixed

- Fixed miscellaneous issues with parsing of callback URL

## [2.11.0] - 2020-04-11

### Added

- Support for shows/podcasts and episodes
- Added CONTRIBUTING.md

### Changed

- Client retry logic has changed as it now uses urllib3's `Retry` in conjunction with requests `Session`
- The session is customizable as it allows for:
    - status_forcelist
    - retries
    - status_retries
    - backoff_factor
- Spin up a local webserver to autofill authentication URL
- Use session in SpotifyAuthBase
- Logging used instead of print statements

### Fixed

- Close session when Spotipy object is unloaded
- Propagate refresh token error

## [2.10.0] - 2020-03-18

### Added

- Support for `add_to_queue`
    - **Parameters:**
        - track uri, id, or url
        - device id. If None, then the active device is used.
- Add CHANGELOG and LICENSE to released package

## [2.9.0] - 2020-02-15

### Added

- Support `position_ms` optional parameter in `start_playback`
- Add `requests_timeout` parameter to authentication methods
- Make cache optional in `get_access_token`

## [2.8.0] - 2020-02-12

### Added

- Support for `playlist_cover_image`
- Support `after` and `before` parameter in `current_user_recently_played`
- CI for unit tests
- Automatic `token` refresh
- `auth_manager` and `oauth_manager` optional parameters added to `Spotify`'s init.
- Optional `username` parameter to be passed to `SpotifyOAuth`, to infer a `cache_path` automatically
- Optional `as_dict` parameter to control `SpotifyOAuth`'s `get_access_token` output type. However, this is going to be deprecated in the future, and the method will always return a token string
- Optional `show_dialog` parameter to be passed to `SpotifyOAuth`

### Changed

- Both `SpotifyClientCredentials` and `SpotifyOAuth` inherit from a common `SpotifyAuthBase` which handles common parameters and logics.

## [2.7.1] - 2020-01-20

### Changed

- PyPi release mistake without pulling last merge first

## [2.7.0] - 2020-01-20

### Added

- Support for `playlist_tracks`
- Support for `playlist_upload_cover_image`

### Changed

- `user_playlist_tracks` doesn't require a user anymore (accepts `None`)

### Deprecated

- Deprecated `user_playlist` and `user_playlist_tracks`

## [2.6.3] - 2020-01-16

### Fixed

- Fixed broken doc in 2.6.2

## [2.6.2] - 2020-01-16

### Fixed

- Fixed broken examples in README, examples and doc

### Changed

- Allow session keepalive
- Bump requests to 2.20.0

## [2.6.1] - 2020-01-13

### Fixed

- Fixed inconsistent behaviour with some API methods when
    a full HTTP URL is passed.
- Fixed invalid calls to logging warn method

### Removed

- `mock` no longer needed for install. Only used in `tox`.

## [2.6.0] - 2020-01-12

### Added

- Support for `playlist` to get a playlist without specifying a user
- Support for `current_user_saved_albums_delete`
- Support for `current_user_saved_albums_contains`
- Support for `user_unfollow_artists`
- Support for `user_unfollow_users`
- Lint with flake8 using GitHub action

### Changed

- Fix typos in doc
- Start following [SemVer](https://semver.org) properly

### Changed

- Made instructions in the CONTRIBUTING.md file more clear such that it is easier to onboard and there are no conflicts with TUTORIAL.md
## [2.5.0] - 2020-01-11

Added follow and player endpoints

## [2.4.4] - 2017-01-04

Python 3 fix

## [2.4.3] - 2017-01-02

Fixed proxy issue in standard auth flow

## [2.4.2] - 2017-01-02

Support getting audio features for a single track

## [2.4.1] - 2017-01-02

Incorporated proxy support

## [2.4.0] - 2016-12-31

Incorporated a number of PRs

## [2.3.8] - 2016-03-31

Added recs, audio features, user top lists

## [2.3.7] - 2015-08-10

Added current_user_followed_artists

## [2.3.6] - 2015-06-03

Support for offset/limit with album_tracks API

## [2.3.5] - 2015-04-28

Fixed bug in auto retry logic

## [2.3.3] - 2015-04-01

Added client credential flow

## [2.3.2] - 2015-03-31

Added auto retry logic

## [2.3.0] - 2015-01-05

Added session support added by akx.

## [2.2.0] - 2014-11-15

Added support for user_playlist_tracks

## [2.1.0] - 2014-10-25

Added support for new_releases and featured_playlists

## [2.0.2] - 2014-08-25

Moved to spotipy at pypi

## [1.2.0] - 2014-08-22

Upgraded APIs and docs to make it be a real library

## [1.310.0] - 2014-08-20

Added playlist replace and remove methods. Added auth tests. Improved API docs

## [1.301.0] - 2014-08-19

Upgraded version number to take precedence over previously botched release (sigh)

## [1.50.0] - 2014-08-14

Refactored util out of examples and into the main package

## [1.49.0] - 2014-07-23

Support for "Your Music" tracks (add, delete, get), with examples

## [1.45.0] - 2014-07-07

Support for related artists' endpoint. Don't use cache auth codes when scope changes

## [1.44.0] - 2014-07-03

Added show tracks.py example

## [1.43.0] - 2014-06-27

Fixed JSON handling issue

## [1.42.0] - 2014-06-19

Removed dependency on simplejson

## [1.40.0] - 2014-06-12

Initial public release.

## [1.4.2] - 2014-06-21

Added support for retrieving starred playlists

## [1.1.0] - 2014-06-17

Updates to match released API

## [1.1.0] - 2014-05-18

Repackaged for saner imports

## [1.0.0] - 2017-04-05

Initial release<|MERGE_RESOLUTION|>--- conflicted
+++ resolved
@@ -23,24 +23,15 @@
 - Added `MemcacheCacheHandler`, a cache handler that stores the token info using pymemcache.
 - Added support for audiobook endpoints: `get_audiobook`, `get_audiobooks`, and `get_audiobook_chapters`.
 - Added integration tests for audiobook endpoints.
-<<<<<<< HEAD
-- Removed `python 2.7` from GitHub Actions CI workflow. Python v2.7 reached end of life support and is no longer supported by Ubuntu 20.04.
-- Removed `python 3.6` from GitHub Actions CI workflow. Ubuntu 20.04 is not available in GitHub Actions for `python 3.6`.
+- Added `update` field to `current_user_follow_playlist`.
 - Added directions to install Spotipy in TUTORIAL.md (pip install spotipy --upgrade)
-
-### Changed
-- Changes the YouTube video link for authentication tutorial (the old video was in low definition, the new one is in high definition)
-- Updated links to Spotify in documentation
-- Improve usability on README.md
-- Made updates to TUTORIAL.md to more closely match the current layout of Spotify's Developer Dashboard and the process for creating an app
-=======
-- Added `update` field to `current_user_follow_playlist`.
 
 ### Changed
 - Fixed error obfuscation when Spotify class is being inherited and an error is raised in the Child's `__init__`
 - Replaced `artist_albums(album_type=...)` with `artist_albums(include_groups=...)` due to an API change.
 - Updated `_regex_spotify_url` to ignore `/intl-<countrycode>` in Spotify links
 - Improved README, docs and examples
+- Made some updates to TUTORIAL.md to more closely match the current layout of Spotify's Developer Dashboard and the process for creating an app
 
 ### Fixed
 - Readthedocs build
@@ -48,7 +39,6 @@
 
 ### Removed
 - Drop support for EOL Python 3.7
->>>>>>> c5a09430
 
 ## [2.23.0] - 2023-04-07
 
