# Changelog

All notable changes to this project will be documented in this file.

The format is based on [Keep a Changelog](https://keepachangelog.com/en/1.0.0/),
and this project adheres to [Semantic Versioning](https://semver.org/spec/v2.0.0.html).

## Unreleased

### Added
<<<<<<< HEAD

- Added `market` parameter to `album` and `albums` to address ([#753](https://github.com/plamere/spotipy/issues/753)
- Added 'show_featured_artists.py' to 'examples'.
- Expanded contribution and license sections of the documentation.
- Added `FlaskSessionCacheHandler`, a cache handler that stores the token info in a flask session.
- Added response types and example code output to functions

### Fixed

- Updated the documentation to specify ISO-639-1 language codes.
- Fix `AttributeError` for `text` attribute of the `Response` object
- Require redis v3 if python2.7 (fixes readthedocs)
=======

-   Integration tests via GHA (non-user endpoints)

### Fixed

-   Incorrect category_id input for test_category
-   Assertion value for test_categories_limit_low and test_categories_limit_high

## [2.21.0] - 2022-09-26

### Added

-   Added `market` parameter to `album` and `albums` to address ([#753](https://github.com/plamere/spotipy/issues/753)
-   Added 'show_featured_artists.py' to 'examples'.
-   Expanded contribution and license sections of the documentation.
-   Added `FlaskSessionCacheHandler`, a cache handler that stores the token info in a flask session.
-   Added Python 3.10 in GitHub Actions

### Fixed

-   Updated the documentation to specify ISO-639-1 language codes.
-   Fix `AttributeError` for `text` attribute of the `Response` object
-   Require redis v3 if python2.7 (fixes readthedocs)
>>>>>>> 6f56504c

## [2.20.0] - 2022-06-18

### Added

<<<<<<< HEAD
- Added `RedisCacheHandler`, a cache handler that stores the token info in Redis.
- Changed URI handling in `client.Spotify._get_id()` to remove qureies if provided by error.
- Added a new parameter to `RedisCacheHandler` to allow custom keys (instead of the default `token_info` key)
- Simplify check for existing token in `RedisCacheHandler`

### Changed

- Removed Python 3.5 and added Python 3.9 in Github Action
=======
-   Added `RedisCacheHandler`, a cache handler that stores the token info in Redis.
-   Changed URI handling in `client.Spotify._get_id()` to remove qureies if provided by error.
-   Added a new parameter to `RedisCacheHandler` to allow custom keys (instead of the default `token_info` key)
-   Simplify check for existing token in `RedisCacheHandler`

### Changed

-   Removed Python 3.5 and added Python 3.9 in Github Action
>>>>>>> 6f56504c

## [2.19.0] - 2021-08-12

### Added

<<<<<<< HEAD
- Added `MemoryCacheHandler`, a cache handler that simply stores the token info in memory as an instance attribute of this class.
- If a network request returns an error status code but the response body cannot be decoded into JSON, then fall back on decoding the body into a string.
- Added `DjangoSessionCacheHandler`, a cache handler that stores the token in the session framework provided by Django. Web apps using spotipy with Django can directly use this for cache handling.

### Fixed

- Fixed a bug in `CacheFileHandler.__init__`: The documentation says that the username will be retrieved from the environment, but it wasn't.
- Fixed a bug in the initializers for the auth managers that produced a spurious warning message if you provide a cache handler and you set a value for the "SPOTIPY_CLIENT_USERNAME" environment variable.
- Use generated MIT license and fix license type in `pip show`
=======
-   Added `MemoryCacheHandler`, a cache handler that simply stores the token info in memory as an instance attribute of this class.
-   If a network request returns an error status code but the response body cannot be decoded into JSON, then fall back on decoding the body into a string.
-   Added `DjangoSessionCacheHandler`, a cache handler that stores the token in the session framework provided by Django. Web apps using spotipy with Django can directly use this for cache handling.

### Fixed

-   Fixed a bug in `CacheFileHandler.__init__`: The documentation says that the username will be retrieved from the environment, but it wasn't.
-   Fixed a bug in the initializers for the auth managers that produced a spurious warning message if you provide a cache handler and you set a value for the "SPOTIPY_CLIENT_USERNAME" environment variable.
-   Use generated MIT license and fix license type in `pip show`
>>>>>>> 6f56504c

## [2.18.0] - 2021-04-13

### Added

<<<<<<< HEAD
- Enabled using both short and long IDs for playlist_change_details
- Added a cache handler to `SpotifyClientCredentials`
- Added the following endpoints
  - `Spotify.current_user_saved_episodes`
  - `Spotify.current_user_saved_episodes_add`
  - `Spotify.current_user_saved_episodes_delete`
  - `Spotify.current_user_saved_episodes_contains`
  - `Spotify.available_markets`
=======
-   Enabled using both short and long IDs for playlist_change_details
-   Added a cache handler to `SpotifyClientCredentials`
-   Added the following endpoints
    -   `Spotify.current_user_saved_episodes`
    -   `Spotify.current_user_saved_episodes_add`
    -   `Spotify.current_user_saved_episodes_delete`
    -   `Spotify.current_user_saved_episodes_contains`
    -   `Spotify.available_markets`
>>>>>>> 6f56504c

### Changed

-   Add support for a list of scopes rather than just a comma separated string of scopes

### Fixed

<<<<<<< HEAD
- Fixed the bugs in `SpotifyOAuth.refresh_access_token` and `SpotifyPKCE.refresh_access_token` which raised the incorrect exception upon receiving an error response from the server. This addresses #645.
- Fixed a bug in `RequestHandler.do_GET` in which the non-existent `state` attribute of `SpotifyOauthError` is accessed. This bug occurs when the user clicks "cancel" in the permissions dialog that opens in the browser.
- Cleaned up the documentation for `SpotifyClientCredentials.__init__`, `SpotifyOAuth.__init__`, and `SpotifyPKCE.__init__`.
=======
-   Fixed the bugs in `SpotifyOAuth.refresh_access_token` and `SpotifyPKCE.refresh_access_token` which raised the incorrect exception upon receiving an error response from the server. This addresses #645.
-   Fixed a bug in `RequestHandler.do_GET` in which the non-existent `state` attribute of `SpotifyOauthError` is accessed. This bug occurs when the user clicks "cancel" in the permissions dialog that opens in the browser.
-   Cleaned up the documentation for `SpotifyClientCredentials.__init__`, `SpotifyOAuth.__init__`, and `SpotifyPKCE.__init__`.
>>>>>>> 6f56504c

## [2.17.1] - 2021-02-28

### Fixed

-   `allowed_methods` requires urllib3>=1.26.0

## [2.17.0] - 2021-02-28

### Changed

-   moved os.remove(session_cache_path()) inside try block to avoid TypeError on app.py example file
-   A warning will no longer be emitted when the cache file does not exist at the specified path
-   The docs for the `auth` parameter of `Spotify.init` use the term "access token" instead of "authorization token"
-   Changed docs for `search` to mention that you can provide multiple types to search for
-   The query parameters of requests are now logged
-   Deprecate specifing `cache_path` or `username` directly to `SpotifyOAuth`, `SpotifyPKCE`, and `SpotifyImplicitGrant` constructors, instead directing users to use the `CacheFileHandler` cache handler
-   Removed requirement for examples/app.py to specify port multiple times (only SPOTIPY_REDIRECT_URI needs to contain the port)

### Added

-   Added log messages for when the access and refresh tokens are retrieved and when they are refreshed
-   Support `market` optional parameter in `track`
-   Added CacheHandler abstraction to allow users to cache tokens in any way they see fit

### Fixed

-   Fixed Spotify.user_playlist_reorder_tracks calling Spotify.playlist_reorder_tracks with an incorrect parameter order
-   Fixed deprecated Urllib3 `Retry(method_whitelist=...)` in favor of `Retry(allowed_methods=...)`

## [2.16.1] - 2020-10-24

### Fixed

-   playlist_tracks example code no longer prints extra characters on final loop iteration
-   SpotifyException now thrown when a request fails & has no response ([#571](https://github.com/plamere/spotipy/issues/571), [#581](https://github.com/plamere/spotipy/issues/581))
-   Added scope, `playlist-read-private`, to examples that access user playlists using the spotipy api: current_user_playlists() ([#591](https://github.com/plamere/spotipy/issues/591))
-   Enable retries for POST, DELETE, PUT ([#577](https://github.com/plamere/spotipy/issues/577))

### Changed

-   both inline and starting import lists are sorted using `isort` module
-   changed Max Retries exception code from 599 to 429

## [2.16.0] - 2020-09-16

### Added

-   `open_browser` can be passed to the constructors of `SpotifyOAuth` and `SpotifyPKCE` to make it easier to authorize in browserless environments

## [2.15.0] - 2020-09-08

### Added

<<<<<<< HEAD
- `SpotifyPKCE.parse_auth_response_url`, mirroring that method in
  `SpotifyOAuth`
=======
-   `SpotifyPKCE.parse_auth_response_url`, mirroring that method in
    `SpotifyOAuth`
>>>>>>> 6f56504c

### Changed

-   Specifying a cache_path or username is now optional

### Fixed

<<<<<<< HEAD
- Using `SpotifyPKCE.get_authorization_url` will now generate a code
  challenge if needed
=======
-   Using `SpotifyPKCE.get_authorization_url` will now generate a code
    challenge if needed
>>>>>>> 6f56504c

## [2.14.0] - 2020-08-29

### Added

<<<<<<< HEAD
- (experimental) Support to search multiple/all markets at once.
- Support to test whether the current user is following certain
  users or artists
- Proper replacements for all deprecated playlist endpoints
  (See https://developer.spotify.com/community/news/2018/06/12/changes-to-playlist-uris/ and below)
- Allow for OAuth 2.0 authorization by instructing the user to open the URL in a browser instead of opening the browser.
- Reason for 403 error in SpotifyException
- Support for the PKCE Auth Flow
- Support to advertise different language to Spotify
- Added 'collaborative' parameter to user_playlist_create method.
- Enforce CHANGELOG update on PR
- Adds `additional_types` parameter to retrieve currently playing podcast episode
- Support to get info about a single category

### Deprecated

- `user_playlist_change_details` in favor of `playlist_change_details`
- `user_playlist_unfollow` in favor of `current_user_unfollow_playlist`
- `user_playlist_add_tracks` in favor of `playlist_add_items`
- `user_playlist_replace_tracks` in favor of `playlist_replace_items`
- `user_playlist_reorder_tracks` in favor of `playlist_reorder_items`
- `user_playlist_remove_all_occurrences_of_tracks` in favor of
  `playlist_remove_all_occurrences_of_items`
- `user_playlist_remove_specific_occurrences_of_tracks` in favor of
  `playlist_remove_specific_occurrences_of_items`
- `user_playlist_follow_playlist` in favor of
  `current_user_follow_playlist`
- `user_playlist_is_following` in favor of `playlist_is_following`
- `playlist_tracks` in favor of `playlist_items`

### Fixed

- fixed issue where episode URIs were being converted to track URIs in playlist calls
=======
-   (experimental) Support to search multiple/all markets at once.
-   Support to test whether the current user is following certain
    users or artists
-   Proper replacements for all deprecated playlist endpoints
    (See https://developer.spotify.com/community/news/2018/06/12/changes-to-playlist-uris/ and below)
-   Allow for OAuth 2.0 authorization by instructing the user to open the URL in a browser instead of opening the browser.
-   Reason for 403 error in SpotifyException
-   Support for the PKCE Auth Flow
-   Support to advertise different language to Spotify
-   Added 'collaborative' parameter to user_playlist_create method.
-   Enforce CHANGELOG update on PR
-   Adds `additional_types` parameter to retrieve currently playing podcast episode
-   Support to get info about a single category

### Deprecated

-   `user_playlist_change_details` in favor of `playlist_change_details`
-   `user_playlist_unfollow` in favor of `current_user_unfollow_playlist`
-   `user_playlist_add_tracks` in favor of `playlist_add_items`
-   `user_playlist_replace_tracks` in favor of `playlist_replace_items`
-   `user_playlist_reorder_tracks` in favor of `playlist_reorder_items`
-   `user_playlist_remove_all_occurrences_of_tracks` in favor of
    `playlist_remove_all_occurrences_of_items`
-   `user_playlist_remove_specific_occurrences_of_tracks` in favor of
    `playlist_remove_specific_occurrences_of_items`
-   `user_playlist_follow_playlist` in favor of
    `current_user_follow_playlist`
-   `user_playlist_is_following` in favor of `playlist_is_following`
-   `playlist_tracks` in favor of `playlist_items`

### Fixed

-   fixed issue where episode URIs were being converted to track URIs in playlist calls
>>>>>>> 6f56504c

## [2.13.0] - 2020-06-25

### Added

<<<<<<< HEAD
- Added `SpotifyImplicitGrant` as an auth manager option. It provides
  user authentication without a client secret but sacrifices the ability
  to refresh the token without user input. (However, read the class
  docstring for security advisory.)
- Added built-in verification of the `state` query parameter
- Added two new attributes: error and error_description to `SpotifyOauthError` exception class to show
  authorization/authentication web api errors details.
- Added `SpotifyStateError` subclass of `SpotifyOauthError`
- Allow extending `SpotifyClientCredentials` and `SpotifyOAuth`
- Added the market paramter to `album_tracks`

### Deprecated

- Deprecated `util.prompt_for_user_token` in favor of `spotipy.Spotify(auth_manager=SpotifyOAuth())`
=======
-   Added `SpotifyImplicitGrant` as an auth manager option. It provides
    user authentication without a client secret but sacrifices the ability
    to refresh the token without user input. (However, read the class
    docstring for security advisory.)
-   Added built-in verification of the `state` query parameter
-   Added two new attributes: error and error_description to `SpotifyOauthError` exception class to show
    authorization/authentication web api errors details.
-   Added `SpotifyStateError` subclass of `SpotifyOauthError`
-   Allow extending `SpotifyClientCredentials` and `SpotifyOAuth`
-   Added the market paramter to `album_tracks`

### Deprecated

-   Deprecated `util.prompt_for_user_token` in favor of `spotipy.Spotify(auth_manager=SpotifyOAuth())`
>>>>>>> 6f56504c

## [2.12.0] - 2020-04-26

### Added

<<<<<<< HEAD
- Added a method to update the auth token.

### Fixed

- Logging regression due to the addition of `logging.basicConfig()` which was unneeded.
=======
-   Added a method to update the auth token.

### Fixed

-   Logging regression due to the addition of `logging.basicConfig()` which was unneeded.
>>>>>>> 6f56504c

## [2.11.2] - 2020-04-19

### Changed

<<<<<<< HEAD
- Updated the documentation to give more details on the authorization process and reflect
  2020 Spotify Application jargon and practices.

- The local webserver is only started for localhost redirect_uri which specify a port,
  i.e. it is started for `http://localhost:8080` or `http://127.0.0.1:8080`, not for `http://localhost`.

### Fixed

- Issue where using `http://localhost` as redirect_uri would cause the authorization process to hang.
=======
-   Updated the documentation to give more details on the authorization process and reflect
    2020 Spotify Application jargon and practices.

-   The local webserver is only started for localhost redirect_uri which specify a port,
    i.e. it is started for `http://localhost:8080` or `http://127.0.0.1:8080`, not for `http://localhost`.

### Fixed

-   Issue where using `http://localhost` as redirect_uri would cause the authorization process to hang.
>>>>>>> 6f56504c

## [2.11.1] - 2020-04-11

### Fixed

<<<<<<< HEAD
- Fixed miscellaneous issues with parsing of callback URL
=======
-   Fixed miscellaneous issues with parsing of callback URL
>>>>>>> 6f56504c

## [2.11.0] - 2020-04-11

### Added

<<<<<<< HEAD
- Support for shows/podcasts and episodes
- Added CONTRIBUTING.md

### Changed

- Client retry logic has changed as it now uses urllib3's `Retry` in conjunction with requests `Session`
- The session is customizable as it allows for:
  - status_forcelist
  - retries
  - status_retries
  - backoff_factor
- Spin up a local webserver to auto-fill authentication URL
- Use session in SpotifyAuthBase
- Logging used instead of print statements

### Fixed

- Close session when Spotipy object is unloaded
- Propagate refresh token error
=======
-   Support for shows/podcasts and episodes
-   Added CONTRIBUTING.md

### Changed

-   Client retry logic has changed as it now uses urllib3's `Retry` in conjunction with requests `Session`
-   The session is customizable as it allows for:
    -   status_forcelist
    -   retries
    -   status_retries
    -   backoff_factor
-   Spin up a local webserver to auto-fill authentication URL
-   Use session in SpotifyAuthBase
-   Logging used instead of print statements

### Fixed

-   Close session when Spotipy object is unloaded
-   Propagate refresh token error
>>>>>>> 6f56504c

## [2.10.0] - 2020-03-18

### Added

<<<<<<< HEAD
- Support for `add_to_queue`
  - **Parameters:**
    - track uri, id, or url
    - device id. If None, then the active device is used.
- Add CHANGELOG and LICENSE to released package
=======
-   Support for `add_to_queue`
    -   **Parameters:**
        -   track uri, id, or url
        -   device id. If None, then the active device is used.
-   Add CHANGELOG and LICENSE to released package
>>>>>>> 6f56504c

## [2.9.0] - 2020-02-15

### Added

<<<<<<< HEAD
- Support `position_ms` optional parameter in `start_playback`
- Add `requests_timeout` parameter to authentication methods
- Make cache optional in `get_access_token`
=======
-   Support `position_ms` optional parameter in `start_playback`
-   Add `requests_timeout` parameter to authentication methods
-   Make cache optional in `get_access_token`
>>>>>>> 6f56504c

## [2.8.0] - 2020-02-12

### Added

<<<<<<< HEAD
- Support for `playlist_cover_image`
- Support `after` and `before` parameter in `current_user_recently_played`
- CI for unit tests
- Automatic `token` refresh
- `auth_manager` and `oauth_manager` optional parameters added to `Spotify`'s init.
- Optional `username` parameter to be passed to `SpotifyOAuth`, to infer a `cache_path` automatically
- Optional `as_dict` parameter to control `SpotifyOAuth`'s `get_access_token` output type. However, this is going to be deprecated in the future, and the method will always return a token string
- Optional `show_dialog` parameter to be passed to `SpotifyOAuth`

### Changed

- Both `SpotifyClientCredentials` and `SpotifyOAuth` inherit from a common `SpotifyAuthBase` which handles common parameters and logics.
=======
-   Support for `playlist_cover_image`
-   Support `after` and `before` parameter in `current_user_recently_played`
-   CI for unit tests
-   Automatic `token` refresh
-   `auth_manager` and `oauth_manager` optional parameters added to `Spotify`'s init.
-   Optional `username` parameter to be passed to `SpotifyOAuth`, to infer a `cache_path` automatically
-   Optional `as_dict` parameter to control `SpotifyOAuth`'s `get_access_token` output type. However, this is going to be deprecated in the future, and the method will always return a token string
-   Optional `show_dialog` parameter to be passed to `SpotifyOAuth`

### Changed

-   Both `SpotifyClientCredentials` and `SpotifyOAuth` inherit from a common `SpotifyAuthBase` which handles common parameters and logics.
>>>>>>> 6f56504c

## [2.7.1] - 2020-01-20

### Changed

<<<<<<< HEAD
- PyPi release mistake without pulling last merge first
=======
-   PyPi release mistake without pulling last merge first
>>>>>>> 6f56504c

## [2.7.0] - 2020-01-20

### Added

<<<<<<< HEAD
- Support for `playlist_tracks`
- Support for `playlist_upload_cover_image`

### Changed

- `user_playlist_tracks` doesn't require a user anymore (accepts `None`)

### Deprecated

- Deprecated `user_playlist` and `user_playlist_tracks`
=======
-   Support for `playlist_tracks`
-   Support for `playlist_upload_cover_image`

### Changed

-   `user_playlist_tracks` doesn't require a user anymore (accepts `None`)

### Deprecated

-   Deprecated `user_playlist` and `user_playlist_tracks`
>>>>>>> 6f56504c

## [2.6.3] - 2020-01-16

### Fixed

<<<<<<< HEAD
- Fixed broken doc in 2.6.2
=======
-   Fixed broken doc in 2.6.2
>>>>>>> 6f56504c

## [2.6.2] - 2020-01-16

### Fixed

<<<<<<< HEAD
- Fixed broken examples in README, examples and doc

### Changed

- Allow session keepalive
- Bump requests to 2.20.0
=======
-   Fixed broken examples in README, examples and doc

### Changed

-   Allow session keepalive
-   Bump requests to 2.20.0
>>>>>>> 6f56504c

## [2.6.1] - 2020-01-13

### Fixed

<<<<<<< HEAD
- Fixed inconsistent behaviour with some API methods when
  a full HTTP URL is passed.
- Fixed invalid calls to logging warn method

### Removed

- `mock` no longer needed for install. Only used in `tox`.
=======
-   Fixed inconsistent behaviour with some API methods when
    a full HTTP URL is passed.
-   Fixed invalid calls to logging warn method

### Removed

-   `mock` no longer needed for install. Only used in `tox`.
>>>>>>> 6f56504c

## [2.6.0] - 2020-01-12

### Added

<<<<<<< HEAD
- Support for `playlist` to get a playlist without specifying a user
- Support for `current_user_saved_albums_delete`
- Support for `current_user_saved_albums_contains`
- Support for `user_unfollow_artists`
- Support for `user_unfollow_users`
- Lint with flake8 using Github action

### Changed

- Fix typos in doc
- Start following [SemVer](https://semver.org) properly
=======
-   Support for `playlist` to get a playlist without specifying a user
-   Support for `current_user_saved_albums_delete`
-   Support for `current_user_saved_albums_contains`
-   Support for `user_unfollow_artists`
-   Support for `user_unfollow_users`
-   Lint with flake8 using Github action

### Changed

-   Fix typos in doc
-   Start following [SemVer](https://semver.org) properly
>>>>>>> 6f56504c

## [2.5.0] - 2020-01-11

Added follow and player endpoints

## [2.4.4] - 2017-01-04

Python 3 fix

## [2.4.3] - 2017-01-02

Fixed proxy issue in standard auth flow

## [2.4.2] - 2017-01-02

Support getting audio features for a single track

## [2.4.1] - 2017-01-02

Incorporated proxy support

## [2.4.0] - 2016-12-31

Incorporated a number of PRs

## [2.3.8] - 2016-03-31

Added recs, audio features, user top lists

## [2.3.7] - 2015-08-10

Added current_user_followed_artists

## [2.3.6] - 2015-06-03

Support for offset/limit with album_tracks API

## [2.3.5] - 2015-04-28

Fixed bug in auto retry logic

## [2.3.3] - 2015-04-01

Aadded client credential flow

## [2.3.2] - 2015-03-31

Added auto retry logic

## [2.3.0] - 2015-01-05

Added session support added by akx.

## [2.2.0] - 2014-11-15

Added support for user_playlist_tracks

## [2.1.0] - 2014-10-25

Added support for new_releases and featured_playlists

## [2.0.2] - 2014-08-25

Moved to spotipy at pypi

## [1.2.0] - 2014-08-22

Upgraded APIs and docs to make it be a real library

## [1.310.0] - 2014-08-20

Added playlist replace and remove methods. Added auth tests. Improved API docs

## [1.301.0] - 2014-08-19

Upgraded version number to take precedence over previously botched release (sigh)

## [1.50.0] - 2014-08-14

Refactored util out of examples and into the main package

## [1.49.0] - 2014-07-23

Support for "Your Music" tracks (add, delete, get), with examples

## [1.45.0] - 2014-07-07

Support for related artists endpoint. Don't use cache auth codes when scope changes

## [1.44.0] - 2014-07-03

Added show tracks.py example

## [1.43.0] - 2014-06-27

Fixed JSON handling issue

## [1.42.0] - 2014-06-19

Removed dependency on simplejson

## [1.40.0] - 2014-06-12

Initial public release.

## [1.4.2] - 2014-06-21

Added support for retrieving starred playlists

## [1.1.0] - 2014-06-17

Updates to match released API

## [1.1.0] - 2014-05-18

Repackaged for saner imports

## [1.0.0] - 2017-04-05

Initial release<|MERGE_RESOLUTION|>--- conflicted
+++ resolved
@@ -8,22 +8,9 @@
 ## Unreleased
 
 ### Added
-<<<<<<< HEAD
-
-- Added `market` parameter to `album` and `albums` to address ([#753](https://github.com/plamere/spotipy/issues/753)
-- Added 'show_featured_artists.py' to 'examples'.
-- Expanded contribution and license sections of the documentation.
-- Added `FlaskSessionCacheHandler`, a cache handler that stores the token info in a flask session.
+
+-   Integration tests via GHA (non-user endpoints)
 - Added response types and example code output to functions
-
-### Fixed
-
-- Updated the documentation to specify ISO-639-1 language codes.
-- Fix `AttributeError` for `text` attribute of the `Response` object
-- Require redis v3 if python2.7 (fixes readthedocs)
-=======
-
--   Integration tests via GHA (non-user endpoints)
 
 ### Fixed
 
@@ -45,22 +32,12 @@
 -   Updated the documentation to specify ISO-639-1 language codes.
 -   Fix `AttributeError` for `text` attribute of the `Response` object
 -   Require redis v3 if python2.7 (fixes readthedocs)
->>>>>>> 6f56504c
+
 
 ## [2.20.0] - 2022-06-18
 
 ### Added
 
-<<<<<<< HEAD
-- Added `RedisCacheHandler`, a cache handler that stores the token info in Redis.
-- Changed URI handling in `client.Spotify._get_id()` to remove qureies if provided by error.
-- Added a new parameter to `RedisCacheHandler` to allow custom keys (instead of the default `token_info` key)
-- Simplify check for existing token in `RedisCacheHandler`
-
-### Changed
-
-- Removed Python 3.5 and added Python 3.9 in Github Action
-=======
 -   Added `RedisCacheHandler`, a cache handler that stores the token info in Redis.
 -   Changed URI handling in `client.Spotify._get_id()` to remove qureies if provided by error.
 -   Added a new parameter to `RedisCacheHandler` to allow custom keys (instead of the default `token_info` key)
@@ -69,23 +46,11 @@
 ### Changed
 
 -   Removed Python 3.5 and added Python 3.9 in Github Action
->>>>>>> 6f56504c
 
 ## [2.19.0] - 2021-08-12
 
 ### Added
 
-<<<<<<< HEAD
-- Added `MemoryCacheHandler`, a cache handler that simply stores the token info in memory as an instance attribute of this class.
-- If a network request returns an error status code but the response body cannot be decoded into JSON, then fall back on decoding the body into a string.
-- Added `DjangoSessionCacheHandler`, a cache handler that stores the token in the session framework provided by Django. Web apps using spotipy with Django can directly use this for cache handling.
-
-### Fixed
-
-- Fixed a bug in `CacheFileHandler.__init__`: The documentation says that the username will be retrieved from the environment, but it wasn't.
-- Fixed a bug in the initializers for the auth managers that produced a spurious warning message if you provide a cache handler and you set a value for the "SPOTIPY_CLIENT_USERNAME" environment variable.
-- Use generated MIT license and fix license type in `pip show`
-=======
 -   Added `MemoryCacheHandler`, a cache handler that simply stores the token info in memory as an instance attribute of this class.
 -   If a network request returns an error status code but the response body cannot be decoded into JSON, then fall back on decoding the body into a string.
 -   Added `DjangoSessionCacheHandler`, a cache handler that stores the token in the session framework provided by Django. Web apps using spotipy with Django can directly use this for cache handling.
@@ -95,22 +60,12 @@
 -   Fixed a bug in `CacheFileHandler.__init__`: The documentation says that the username will be retrieved from the environment, but it wasn't.
 -   Fixed a bug in the initializers for the auth managers that produced a spurious warning message if you provide a cache handler and you set a value for the "SPOTIPY_CLIENT_USERNAME" environment variable.
 -   Use generated MIT license and fix license type in `pip show`
->>>>>>> 6f56504c
+
 
 ## [2.18.0] - 2021-04-13
 
 ### Added
 
-<<<<<<< HEAD
-- Enabled using both short and long IDs for playlist_change_details
-- Added a cache handler to `SpotifyClientCredentials`
-- Added the following endpoints
-  - `Spotify.current_user_saved_episodes`
-  - `Spotify.current_user_saved_episodes_add`
-  - `Spotify.current_user_saved_episodes_delete`
-  - `Spotify.current_user_saved_episodes_contains`
-  - `Spotify.available_markets`
-=======
 -   Enabled using both short and long IDs for playlist_change_details
 -   Added a cache handler to `SpotifyClientCredentials`
 -   Added the following endpoints
@@ -119,7 +74,7 @@
     -   `Spotify.current_user_saved_episodes_delete`
     -   `Spotify.current_user_saved_episodes_contains`
     -   `Spotify.available_markets`
->>>>>>> 6f56504c
+
 
 ### Changed
 
@@ -127,15 +82,9 @@
 
 ### Fixed
 
-<<<<<<< HEAD
-- Fixed the bugs in `SpotifyOAuth.refresh_access_token` and `SpotifyPKCE.refresh_access_token` which raised the incorrect exception upon receiving an error response from the server. This addresses #645.
-- Fixed a bug in `RequestHandler.do_GET` in which the non-existent `state` attribute of `SpotifyOauthError` is accessed. This bug occurs when the user clicks "cancel" in the permissions dialog that opens in the browser.
-- Cleaned up the documentation for `SpotifyClientCredentials.__init__`, `SpotifyOAuth.__init__`, and `SpotifyPKCE.__init__`.
-=======
 -   Fixed the bugs in `SpotifyOAuth.refresh_access_token` and `SpotifyPKCE.refresh_access_token` which raised the incorrect exception upon receiving an error response from the server. This addresses #645.
 -   Fixed a bug in `RequestHandler.do_GET` in which the non-existent `state` attribute of `SpotifyOauthError` is accessed. This bug occurs when the user clicks "cancel" in the permissions dialog that opens in the browser.
 -   Cleaned up the documentation for `SpotifyClientCredentials.__init__`, `SpotifyOAuth.__init__`, and `SpotifyPKCE.__init__`.
->>>>>>> 6f56504c
 
 ## [2.17.1] - 2021-02-28
 
@@ -190,13 +139,8 @@
 
 ### Added
 
-<<<<<<< HEAD
-- `SpotifyPKCE.parse_auth_response_url`, mirroring that method in
-  `SpotifyOAuth`
-=======
 -   `SpotifyPKCE.parse_auth_response_url`, mirroring that method in
     `SpotifyOAuth`
->>>>>>> 6f56504c
 
 ### Changed
 
@@ -204,53 +148,13 @@
 
 ### Fixed
 
-<<<<<<< HEAD
-- Using `SpotifyPKCE.get_authorization_url` will now generate a code
-  challenge if needed
-=======
 -   Using `SpotifyPKCE.get_authorization_url` will now generate a code
     challenge if needed
->>>>>>> 6f56504c
 
 ## [2.14.0] - 2020-08-29
 
 ### Added
 
-<<<<<<< HEAD
-- (experimental) Support to search multiple/all markets at once.
-- Support to test whether the current user is following certain
-  users or artists
-- Proper replacements for all deprecated playlist endpoints
-  (See https://developer.spotify.com/community/news/2018/06/12/changes-to-playlist-uris/ and below)
-- Allow for OAuth 2.0 authorization by instructing the user to open the URL in a browser instead of opening the browser.
-- Reason for 403 error in SpotifyException
-- Support for the PKCE Auth Flow
-- Support to advertise different language to Spotify
-- Added 'collaborative' parameter to user_playlist_create method.
-- Enforce CHANGELOG update on PR
-- Adds `additional_types` parameter to retrieve currently playing podcast episode
-- Support to get info about a single category
-
-### Deprecated
-
-- `user_playlist_change_details` in favor of `playlist_change_details`
-- `user_playlist_unfollow` in favor of `current_user_unfollow_playlist`
-- `user_playlist_add_tracks` in favor of `playlist_add_items`
-- `user_playlist_replace_tracks` in favor of `playlist_replace_items`
-- `user_playlist_reorder_tracks` in favor of `playlist_reorder_items`
-- `user_playlist_remove_all_occurrences_of_tracks` in favor of
-  `playlist_remove_all_occurrences_of_items`
-- `user_playlist_remove_specific_occurrences_of_tracks` in favor of
-  `playlist_remove_specific_occurrences_of_items`
-- `user_playlist_follow_playlist` in favor of
-  `current_user_follow_playlist`
-- `user_playlist_is_following` in favor of `playlist_is_following`
-- `playlist_tracks` in favor of `playlist_items`
-
-### Fixed
-
-- fixed issue where episode URIs were being converted to track URIs in playlist calls
-=======
 -   (experimental) Support to search multiple/all markets at once.
 -   Support to test whether the current user is following certain
     users or artists
@@ -284,28 +188,11 @@
 ### Fixed
 
 -   fixed issue where episode URIs were being converted to track URIs in playlist calls
->>>>>>> 6f56504c
 
 ## [2.13.0] - 2020-06-25
 
 ### Added
 
-<<<<<<< HEAD
-- Added `SpotifyImplicitGrant` as an auth manager option. It provides
-  user authentication without a client secret but sacrifices the ability
-  to refresh the token without user input. (However, read the class
-  docstring for security advisory.)
-- Added built-in verification of the `state` query parameter
-- Added two new attributes: error and error_description to `SpotifyOauthError` exception class to show
-  authorization/authentication web api errors details.
-- Added `SpotifyStateError` subclass of `SpotifyOauthError`
-- Allow extending `SpotifyClientCredentials` and `SpotifyOAuth`
-- Added the market paramter to `album_tracks`
-
-### Deprecated
-
-- Deprecated `util.prompt_for_user_token` in favor of `spotipy.Spotify(auth_manager=SpotifyOAuth())`
-=======
 -   Added `SpotifyImplicitGrant` as an auth manager option. It provides
     user authentication without a client secret but sacrifices the ability
     to refresh the token without user input. (However, read the class
@@ -320,41 +207,21 @@
 ### Deprecated
 
 -   Deprecated `util.prompt_for_user_token` in favor of `spotipy.Spotify(auth_manager=SpotifyOAuth())`
->>>>>>> 6f56504c
 
 ## [2.12.0] - 2020-04-26
 
 ### Added
 
-<<<<<<< HEAD
-- Added a method to update the auth token.
-
-### Fixed
-
-- Logging regression due to the addition of `logging.basicConfig()` which was unneeded.
-=======
 -   Added a method to update the auth token.
 
 ### Fixed
 
 -   Logging regression due to the addition of `logging.basicConfig()` which was unneeded.
->>>>>>> 6f56504c
 
 ## [2.11.2] - 2020-04-19
 
 ### Changed
 
-<<<<<<< HEAD
-- Updated the documentation to give more details on the authorization process and reflect
-  2020 Spotify Application jargon and practices.
-
-- The local webserver is only started for localhost redirect_uri which specify a port,
-  i.e. it is started for `http://localhost:8080` or `http://127.0.0.1:8080`, not for `http://localhost`.
-
-### Fixed
-
-- Issue where using `http://localhost` as redirect_uri would cause the authorization process to hang.
-=======
 -   Updated the documentation to give more details on the authorization process and reflect
     2020 Spotify Application jargon and practices.
 
@@ -364,43 +231,17 @@
 ### Fixed
 
 -   Issue where using `http://localhost` as redirect_uri would cause the authorization process to hang.
->>>>>>> 6f56504c
 
 ## [2.11.1] - 2020-04-11
 
 ### Fixed
 
-<<<<<<< HEAD
-- Fixed miscellaneous issues with parsing of callback URL
-=======
 -   Fixed miscellaneous issues with parsing of callback URL
->>>>>>> 6f56504c
 
 ## [2.11.0] - 2020-04-11
 
 ### Added
 
-<<<<<<< HEAD
-- Support for shows/podcasts and episodes
-- Added CONTRIBUTING.md
-
-### Changed
-
-- Client retry logic has changed as it now uses urllib3's `Retry` in conjunction with requests `Session`
-- The session is customizable as it allows for:
-  - status_forcelist
-  - retries
-  - status_retries
-  - backoff_factor
-- Spin up a local webserver to auto-fill authentication URL
-- Use session in SpotifyAuthBase
-- Logging used instead of print statements
-
-### Fixed
-
-- Close session when Spotipy object is unloaded
-- Propagate refresh token error
-=======
 -   Support for shows/podcasts and episodes
 -   Added CONTRIBUTING.md
 
@@ -420,58 +261,30 @@
 
 -   Close session when Spotipy object is unloaded
 -   Propagate refresh token error
->>>>>>> 6f56504c
 
 ## [2.10.0] - 2020-03-18
 
 ### Added
 
-<<<<<<< HEAD
-- Support for `add_to_queue`
-  - **Parameters:**
-    - track uri, id, or url
-    - device id. If None, then the active device is used.
-- Add CHANGELOG and LICENSE to released package
-=======
 -   Support for `add_to_queue`
     -   **Parameters:**
         -   track uri, id, or url
         -   device id. If None, then the active device is used.
 -   Add CHANGELOG and LICENSE to released package
->>>>>>> 6f56504c
+
 
 ## [2.9.0] - 2020-02-15
 
 ### Added
 
-<<<<<<< HEAD
-- Support `position_ms` optional parameter in `start_playback`
-- Add `requests_timeout` parameter to authentication methods
-- Make cache optional in `get_access_token`
-=======
 -   Support `position_ms` optional parameter in `start_playback`
 -   Add `requests_timeout` parameter to authentication methods
 -   Make cache optional in `get_access_token`
->>>>>>> 6f56504c
 
 ## [2.8.0] - 2020-02-12
 
 ### Added
 
-<<<<<<< HEAD
-- Support for `playlist_cover_image`
-- Support `after` and `before` parameter in `current_user_recently_played`
-- CI for unit tests
-- Automatic `token` refresh
-- `auth_manager` and `oauth_manager` optional parameters added to `Spotify`'s init.
-- Optional `username` parameter to be passed to `SpotifyOAuth`, to infer a `cache_path` automatically
-- Optional `as_dict` parameter to control `SpotifyOAuth`'s `get_access_token` output type. However, this is going to be deprecated in the future, and the method will always return a token string
-- Optional `show_dialog` parameter to be passed to `SpotifyOAuth`
-
-### Changed
-
-- Both `SpotifyClientCredentials` and `SpotifyOAuth` inherit from a common `SpotifyAuthBase` which handles common parameters and logics.
-=======
 -   Support for `playlist_cover_image`
 -   Support `after` and `before` parameter in `current_user_recently_played`
 -   CI for unit tests
@@ -484,34 +297,17 @@
 ### Changed
 
 -   Both `SpotifyClientCredentials` and `SpotifyOAuth` inherit from a common `SpotifyAuthBase` which handles common parameters and logics.
->>>>>>> 6f56504c
 
 ## [2.7.1] - 2020-01-20
 
 ### Changed
 
-<<<<<<< HEAD
-- PyPi release mistake without pulling last merge first
-=======
 -   PyPi release mistake without pulling last merge first
->>>>>>> 6f56504c
 
 ## [2.7.0] - 2020-01-20
 
 ### Added
 
-<<<<<<< HEAD
-- Support for `playlist_tracks`
-- Support for `playlist_upload_cover_image`
-
-### Changed
-
-- `user_playlist_tracks` doesn't require a user anymore (accepts `None`)
-
-### Deprecated
-
-- Deprecated `user_playlist` and `user_playlist_tracks`
-=======
 -   Support for `playlist_tracks`
 -   Support for `playlist_upload_cover_image`
 
@@ -522,51 +318,28 @@
 ### Deprecated
 
 -   Deprecated `user_playlist` and `user_playlist_tracks`
->>>>>>> 6f56504c
 
 ## [2.6.3] - 2020-01-16
 
 ### Fixed
 
-<<<<<<< HEAD
-- Fixed broken doc in 2.6.2
-=======
 -   Fixed broken doc in 2.6.2
->>>>>>> 6f56504c
 
 ## [2.6.2] - 2020-01-16
 
 ### Fixed
 
-<<<<<<< HEAD
-- Fixed broken examples in README, examples and doc
-
-### Changed
-
-- Allow session keepalive
-- Bump requests to 2.20.0
-=======
 -   Fixed broken examples in README, examples and doc
 
 ### Changed
 
 -   Allow session keepalive
 -   Bump requests to 2.20.0
->>>>>>> 6f56504c
 
 ## [2.6.1] - 2020-01-13
 
 ### Fixed
 
-<<<<<<< HEAD
-- Fixed inconsistent behaviour with some API methods when
-  a full HTTP URL is passed.
-- Fixed invalid calls to logging warn method
-
-### Removed
-
-- `mock` no longer needed for install. Only used in `tox`.
-=======
 -   Fixed inconsistent behaviour with some API methods when
     a full HTTP URL is passed.
 -   Fixed invalid calls to logging warn method
@@ -574,25 +347,11 @@
 ### Removed
 
 -   `mock` no longer needed for install. Only used in `tox`.
->>>>>>> 6f56504c
 
 ## [2.6.0] - 2020-01-12
 
 ### Added
 
-<<<<<<< HEAD
-- Support for `playlist` to get a playlist without specifying a user
-- Support for `current_user_saved_albums_delete`
-- Support for `current_user_saved_albums_contains`
-- Support for `user_unfollow_artists`
-- Support for `user_unfollow_users`
-- Lint with flake8 using Github action
-
-### Changed
-
-- Fix typos in doc
-- Start following [SemVer](https://semver.org) properly
-=======
 -   Support for `playlist` to get a playlist without specifying a user
 -   Support for `current_user_saved_albums_delete`
 -   Support for `current_user_saved_albums_contains`
@@ -604,7 +363,6 @@
 
 -   Fix typos in doc
 -   Start following [SemVer](https://semver.org) properly
->>>>>>> 6f56504c
 
 ## [2.5.0] - 2020-01-11
 
