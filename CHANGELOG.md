# Changelog

All notable changes to this project will be documented in this file.

The format is based on [Keep a Changelog](https://keepachangelog.com/en/1.0.0/),
and this project adheres to [Semantic Versioning](https://semver.org/spec/v2.0.0.html).

## Unreleased [3.0.0-alpha]

<<<<<<< HEAD
While this is unreleased, please only add v3 features here. Rebasing master onto v3 doesn't require a changelog update.
=======
While this is unreleased, please only add v3 features here.
Rebasing master onto v3 doesn't require a changelog update.
>>>>>>> 3c758862

### Added

* `Scope` - An enum which contains all of the authorization scopes (see [here](https://github.com/plamere/spotipy/issues/652#issuecomment-797461311)).
<<<<<<< HEAD
* Added `RedisCacheHandler`, a cache handler that stores the token info in Redis.
* Added a new parameter to `RedisCacheHandler` to allow custom keys (instead of the default `token_info` key)
* Simplify check for existing token in `RedisCacheHandler`
* Make redis an optional dependency
=======
>>>>>>> 3c758862

### Changed

* Made `CacheHandler` an abstract base class
* Modified the return structure of the `audio_features` function (wrapping the [Get Audio Features for Several Tracks](https://developer.spotify.com/documentation/web-api/reference/#endpoint-get-several-audio-features) API) to conform to the return structure of the similar methods listed below. The functions wrapping these APIs do not unwrap the single key JSON response, and this is currently the only function that does this.
    * [Get Several Tracks](https://developer.spotify.com/documentation/web-api/reference/#endpoint-get-several-tracks)
    * [Get Multiple Artists](https://developer.spotify.com/documentation/web-api/reference/#endpoint-get-multiple-artists)
    * [Get Multiple Albums](https://developer.spotify.com/documentation/web-api/reference/#endpoint-get-multiple-albums)
* Renamed the `auth` parameter of `Spotify.__init__` to `access_token` for better clarity.
* Removed the `client_credentials_manager` and `oauth_manager` parameters because they are redundant.
* Replaced the `set_auth` and `auth_manager` properties with standard attributes.

### Removed

* Removed the following deprecated methods from `Spotify`:
    * `playlist_tracks`
    * `user_playlist`
    * `user_playlist_tracks`
    * `user_playlist_change_details`
    * `user_playlist_unfollow`
    * `user_playlist_add_tracks`
    * `user_playlist_replace_tracks`
    * `user_playlist_reorder_tracks`
    * `user_playlist_remove_all_occurrences_of_tracks`
    * `user_playlist_remove_specific_occurrences_of_tracks`
    * `user_playlist_follow_playlist`
    * `user_playlist_is_following`

* Removed the deprecated `as_dict` parameter from the `get_access_token` method of `SpotifyOAuth` and `SpotifyPKCE`.
<<<<<<< HEAD

=======
>>>>>>> 3c758862
* Removed the deprecated `get_cached_token` and `_save_token_info` methods of `SpotifyOAuth` and `SpotifyPKCE`.
* Removed `SpotifyImplicitGrant`.
* Removed `prompt_for_user_token`.

## Unreleased [2.x.x]

### Added
<<<<<<< HEAD
=======
- Added examples for audiobooks, shows and episodes methods to examples directory

### Fixed
- Fixed scripts in examples directory that didn't run correctly
- Updated documentation for `Client.current_user_top_artists` to indicate maximum number of artists limit

### Removed

## [2.25.0] - 2025-03-01

### Added
- Added unit tests for queue functions
- Added detailed function docstrings to 'util.py', including descriptions and special sections that lists arguments, returns, and raises.
- Updated order of instructions for Python and pip package manager installation in TUTORIAL.md
- Updated TUTORIAL.md instructions to match current layout of Spotify Developer Dashboard
- Added test_artist_id, test_artist_url, and test_artists_mixed_ids to non_user_endpoints test.py
- Added rate/request limit to FAQ
- Added custom `urllib3.Retry` class for printing a warning when a rate/request limit is reached.
- Added `personalized_playlist.py`, `track_recommendations.py`, and `audio_features_analysis.py` to `/examples`.
- Discord badge in README
- Added `SpotifyBaseException` and moved all exceptions to `exceptions.py`
- Marked the following methods as deprecated:
  - artist_related_artists
  - recommendations
  - audio_features
  - audio_analysis
  - featured_playlists
  - category_playlists
- Added FAQ entry for inaccessible playlists

### Fixed
- Audiobook integration tests
- Edited docstrings for certain functions in client.py for functions that are no longer in use and have been replaced.
- `current_user_unfollow_playlist()` now supports playlist IDs, URLs, and URIs rather than previously where it only supported playlist IDs.

### Removed
- `mock` no longer listed as a test dependency. Only built-in `unittest.mock` is actually used.

## [2.24.0] - 2024-05-30

### Added
- Added `MemcacheCacheHandler`, a cache handler that stores the token info using pymemcache.
- Added support for audiobook endpoints: `get_audiobook`, `get_audiobooks`, and `get_audiobook_chapters`.
- Added integration tests for audiobook endpoints.
- Added `update` field to `current_user_follow_playlist`.

### Changed
- Fixed error obfuscation when Spotify class is being inherited and an error is raised in the Child's `__init__`
- Replaced `artist_albums(album_type=...)` with `artist_albums(include_groups=...)` due to an API change.
- Updated `_regex_spotify_url` to ignore `/intl-<countrycode>` in Spotify links
- Improved README, docs and examples

### Fixed
- Readthedocs build
- Split `test_current_user_save_and_usave_tracks` unit test

### Removed
- Drop support for EOL Python 3.7

## [2.23.0] - 2023-04-07

### Added
- Added optional `encoder_cls` argument to `CacheFileHandler`, which overwrite default encoder for token before writing to disk
- Integration tests for searching multiple types in multiple markets (non-user endpoints)
- Publish to PyPI action

### Fixed
- Fixed the regex for matching playlist URIs with the format spotify:user:USERNAME:playlist:PLAYLISTID.
- `search_markets` now factors the counts of all types in the `total`  rather than just the first type ([#534](https://github.com/spotipy-dev/spotipy/issues/534))

## [2.22.1] - 2023-01-23

### Added
>>>>>>> 3c758862

- Add alternative module installation instruction to README
- Added Comment to README - Getting Started for user to add URI to app in Spotify Developer Dashboard. 
- Added playlist_add_tracks.py to example folder

<<<<<<< HEAD
### Fixed
- Modified docstring for playlist_add_items() to accept "only URIs or URLs",
  with intended deprecation for IDs in v3
- Update contributing.md

### Removed
=======
### Changed

- Modified docstring for playlist_add_items() to accept "only URIs or URLs",
  with intended deprecation for IDs in v3

### Fixed

- Path traversal vulnerability that may lead to type confusion in URI handling code
- Update contributing.md
>>>>>>> 3c758862

## [2.22.0] - 2022-12-10

### Added

- Integration tests via GHA (non-user endpoints)
- Unit tests for new releases, passing limit parameter with minimum and maximum values of 1 and 50
- Unit tests for categories, omitting country code to test global releases
- Added `CODE_OF_CONDUCT.md`

### Fixed

- Incorrect `category_id` input for test_category
- Assertion value for `test_categories_limit_low` and `test_categories_limit_high`
<<<<<<< HEAD
- Pin Github Actions Runner to Ubuntu 20 for Py27
=======
- Pin GitHub Actions Runner to Ubuntu 20 for Py27
>>>>>>> 3c758862
- Fixed potential error where `found` variable in `test_artist_related_artists` is undefined if for loop never evaluates to true
- Fixed false positive test `test_new_releases` which looks up the wrong property of the JSON response object and always evaluates to true

## [2.21.0] - 2022-09-26

### Added

- Added `market` parameter to `album` and `albums` to address ([#753](https://github.com/plamere/spotipy/issues/753)
- Added `show_featured_artists.py` to `/examples`.
- Expanded contribution and license sections of the documentation.
- Added `FlaskSessionCacheHandler`, a cache handler that stores the token info in a flask session.
- Added Python 3.10 in GitHub Actions

### Fixed

- Updated the documentation to specify ISO-639-1 language codes.
- Fix `AttributeError` for `text` attribute of the `Response` object
- Require redis v3 if python2.7 (fixes readthedocs)

## [2.20.0] - 2022-06-18

### Added

- Added `RedisCacheHandler`, a cache handler that stores the token info in Redis.
<<<<<<< HEAD
- Changed URI handling in `client.Spotify._get_id()` to remove qureies if provided by error.
=======
- Changed URI handling in `client.Spotify._get_id()` to remove queries if provided by error.
>>>>>>> 3c758862
- Added a new parameter to `RedisCacheHandler` to allow custom keys (instead of the default `token_info` key)
- Simplify check for existing token in `RedisCacheHandler`

### Changed

<<<<<<< HEAD
- Removed Python 3.5 and added Python 3.9 in Github Action
=======
- Removed Python 3.5 and added Python 3.9 in GitHub Action
>>>>>>> 3c758862

## [2.19.0] - 2021-08-12

### Added

- Added `MemoryCacheHandler`, a cache handler that simply stores the token info in memory as an instance attribute of this class.
- If a network request returns an error status code but the response body cannot be decoded into JSON, then fall back on decoding the body into a string.
- Added `DjangoSessionCacheHandler`, a cache handler that stores the token in the session framework provided by Django. Web apps using spotipy with Django can directly use this for cache handling.

### Fixed

- Fixed a bug in `CacheFileHandler.__init__`: The documentation says that the username will be retrieved from the environment, but it wasn't.
<<<<<<< HEAD
- Fixed a bug in the initializers for the auth managers that produced a spurious warning message if you provide a cache handler and you set a value for the "SPOTIPY_CLIENT_USERNAME" environment variable.
- Use generated MIT license and fix license type in `pip show`
=======
- Fixed a bug in the initializers for the auth managers that produced a spurious warning message if you provide a cache handler, and you set a value for the "SPOTIPY_CLIENT_USERNAME" environment variable.
- Use generated MIT license and fix license type in `pip show`

### Fixed

* Fixed a bug in `CacheFileHandler.__init__`: The documentation says that the username will be retrieved from the environment, but it wasn't.
>>>>>>> 3c758862

## [2.18.0] - 2021-04-13

### Added

- Enabled using both short and long IDs for playlist_change_details
- Added a cache handler to `SpotifyClientCredentials`
- Added the following endpoints
    - `Spotify.current_user_saved_episodes`
    - `Spotify.current_user_saved_episodes_add`
    - `Spotify.current_user_saved_episodes_delete`
    - `Spotify.current_user_saved_episodes_contains`
    - `Spotify.available_markets`

### Changed

- Add support for a list of scopes rather than just a comma separated string of scopes

### Fixed

- Fixed the bugs in `SpotifyOAuth.refresh_access_token` and `SpotifyPKCE.refresh_access_token` which raised the incorrect exception upon receiving an error response from the server. This addresses #645.
- Fixed a bug in `RequestHandler.do_GET` in which the non-existent `state` attribute of `SpotifyOauthError` is accessed. This bug occurs when the user clicks "cancel" in the permissions dialog that opens in the browser.
- Cleaned up the documentation for `SpotifyClientCredentials.__init__`, `SpotifyOAuth.__init__`, and `SpotifyPKCE.__init__`.

## [2.17.1] - 2021-02-28

### Fixed

- `allowed_methods` requires urllib3>=1.26.0

## [2.17.0] - 2021-02-28

### Changed

- moved os.remove(session_cache_path()) inside try block to avoid TypeError on app.py example file
- A warning will no longer be emitted when the cache file does not exist at the specified path
- The docs for the `auth` parameter of `Spotify.init` use the term "access token" instead of "authorization token"
- Changed docs for `search` to mention that you can provide multiple types to search for
- The query parameters of requests are now logged
- Deprecate specifying `cache_path` or `username` directly to `SpotifyOAuth`, `SpotifyPKCE`, and `SpotifyImplicitGrant` constructors, instead directing users to use the `CacheFileHandler` cache handler
- Removed requirement for examples/app.py to specify port multiple times (only SPOTIPY_REDIRECT_URI needs to contain the port)

### Added

- Added log messages for when the access and refresh tokens are retrieved and when they are refreshed
- Support `market` optional parameter in `track`
- Added CacheHandler abstraction to allow users to cache tokens in any way they see fit

### Fixed

- Fixed Spotify.user_playlist_reorder_tracks calling Spotify.playlist_reorder_tracks with an incorrect parameter order
- Fixed deprecated Urllib3 `Retry(method_whitelist=...)` in favor of `Retry(allowed_methods=...)`

## [2.16.1] - 2020-10-24

### Fixed

- playlist_tracks example code no longer prints extra characters on final loop iteration
- SpotifyException now thrown when a request fails & has no response ([#571](https://github.com/plamere/spotipy/issues/571), [#581](https://github.com/plamere/spotipy/issues/581))
- Added scope, `playlist-read-private`, to examples that access user playlists using the spotipy api: current_user_playlists() ([#591](https://github.com/plamere/spotipy/issues/591))
- Enable retries for POST, DELETE, PUT ([#577](https://github.com/plamere/spotipy/issues/577))

### Changed

- both inline and starting import lists are sorted using `isort` module
- changed Max Retries exception code from 599 to 429

## [2.16.0] - 2020-09-16

### Added

- `open_browser` can be passed to the constructors of `SpotifyOAuth` and `SpotifyPKCE` to make it easier to authorize in browserless environments

## [2.15.0] - 2020-09-08

### Added

- `SpotifyPKCE.parse_auth_response_url`, mirroring that method in
    `SpotifyOAuth`

### Changed

- Specifying a cache_path or username is now optional

### Fixed

- Using `SpotifyPKCE.get_authorization_url` will now generate a code
    challenge if needed

## [2.14.0] - 2020-08-29

### Added

- (experimental) Support to search multiple/all markets at once.
- Support to test whether the current user is following certain
    users or artists
- Proper replacements for all deprecated playlist endpoints
    (See https://developer.spotify.com/community/news/2018/06/12/changes-to-playlist-uris/ and below)
- Allow for OAuth 2.0 authorization by instructing the user to open the URL in a browser instead of opening the browser.
- Reason for 403 error in SpotifyException
- Support for the PKCE Auth Flow
- Support to advertise different language to Spotify
- Added 'collaborative' parameter to user_playlist_create method.
- Enforce CHANGELOG update on PR
- Adds `additional_types` parameter to retrieve currently playing podcast episode
- Support to get info about a single category

### Deprecated

- `user_playlist_change_details` in favor of `playlist_change_details`
- `user_playlist_unfollow` in favor of `current_user_unfollow_playlist`
- `user_playlist_add_tracks` in favor of `playlist_add_items`
- `user_playlist_replace_tracks` in favor of `playlist_replace_items`
- `user_playlist_reorder_tracks` in favor of `playlist_reorder_items`
- `user_playlist_remove_all_occurrences_of_tracks` in favor of
    `playlist_remove_all_occurrences_of_items`
- `user_playlist_remove_specific_occurrences_of_tracks` in favor of
    `playlist_remove_specific_occurrences_of_items`
- `user_playlist_follow_playlist` in favor of
    `current_user_follow_playlist`
- `user_playlist_is_following` in favor of `playlist_is_following`
- `playlist_tracks` in favor of `playlist_items`

### Fixed

- fixed issue where episode URIs were being converted to track URIs in playlist calls

## [2.13.0] - 2020-06-25

### Added

- Added `SpotifyImplicitGrant` as an auth manager option. It provides
    user authentication without a client secret but sacrifices the ability
    to refresh the token without user input. (However, read the class
    docstring for security advisory.)
- Added built-in verification of the `state` query parameter
- Added two new attributes: error and error_description to `SpotifyOauthError` exception class to show
    authorization/authentication web api errors details.
- Added `SpotifyStateError` subclass of `SpotifyOauthError`
- Allow extending `SpotifyClientCredentials` and `SpotifyOAuth`
<<<<<<< HEAD
- Added the market paramter to `album_tracks`
=======
- Added the market parameter to `album_tracks`
>>>>>>> 3c758862

### Deprecated

- Deprecated `util.prompt_for_user_token` in favor of `spotipy.Spotify(auth_manager=SpotifyOAuth())`

## [2.12.0] - 2020-04-26

### Added

- Added a method to update the auth token.

### Fixed

- Logging regression due to the addition of `logging.basicConfig()` which was unneeded.

## [2.11.2] - 2020-04-19

### Changed

- Updated the documentation to give more details on the authorization process and reflect
    2020 Spotify Application jargon and practices.

- The local webserver is only started for localhost redirect_uri which specify a port,
    i.e. it is started for `http://localhost:8080` or `http://127.0.0.1:8080`, not for `http://localhost`.

### Fixed

- Issue where using `http://localhost` as redirect_uri would cause the authorization process to hang.

## [2.11.1] - 2020-04-11

### Fixed

- Fixed miscellaneous issues with parsing of callback URL

## [2.11.0] - 2020-04-11

### Added

- Support for shows/podcasts and episodes
- Added CONTRIBUTING.md

### Changed

- Client retry logic has changed as it now uses urllib3's `Retry` in conjunction with requests `Session`
- The session is customizable as it allows for:
    - status_forcelist
    - retries
    - status_retries
    - backoff_factor
<<<<<<< HEAD
- Spin up a local webserver to auto-fill authentication URL
=======
- Spin up a local webserver to autofill authentication URL
>>>>>>> 3c758862
- Use session in SpotifyAuthBase
- Logging used instead of print statements

### Fixed

- Close session when Spotipy object is unloaded
- Propagate refresh token error

## [2.10.0] - 2020-03-18

### Added

- Support for `add_to_queue`
    - **Parameters:**
        - track uri, id, or url
        - device id. If None, then the active device is used.
- Add CHANGELOG and LICENSE to released package

## [2.9.0] - 2020-02-15

### Added

- Support `position_ms` optional parameter in `start_playback`
- Add `requests_timeout` parameter to authentication methods
- Make cache optional in `get_access_token`

## [2.8.0] - 2020-02-12

### Added

- Support for `playlist_cover_image`
- Support `after` and `before` parameter in `current_user_recently_played`
- CI for unit tests
- Automatic `token` refresh
- `auth_manager` and `oauth_manager` optional parameters added to `Spotify`'s init.
- Optional `username` parameter to be passed to `SpotifyOAuth`, to infer a `cache_path` automatically
- Optional `as_dict` parameter to control `SpotifyOAuth`'s `get_access_token` output type. However, this is going to be deprecated in the future, and the method will always return a token string
- Optional `show_dialog` parameter to be passed to `SpotifyOAuth`

### Changed

- Both `SpotifyClientCredentials` and `SpotifyOAuth` inherit from a common `SpotifyAuthBase` which handles common parameters and logics.

## [2.7.1] - 2020-01-20

### Changed

- PyPi release mistake without pulling last merge first

## [2.7.0] - 2020-01-20

### Added

- Support for `playlist_tracks`
- Support for `playlist_upload_cover_image`

### Changed

- `user_playlist_tracks` doesn't require a user anymore (accepts `None`)

### Deprecated

- Deprecated `user_playlist` and `user_playlist_tracks`

## [2.6.3] - 2020-01-16

### Fixed

- Fixed broken doc in 2.6.2

## [2.6.2] - 2020-01-16

### Fixed

- Fixed broken examples in README, examples and doc

### Changed

- Allow session keepalive
- Bump requests to 2.20.0

## [2.6.1] - 2020-01-13

### Fixed

- Fixed inconsistent behaviour with some API methods when
    a full HTTP URL is passed.
- Fixed invalid calls to logging warn method

### Removed

- `mock` no longer needed for install. Only used in `tox`.

## [2.6.0] - 2020-01-12

### Added

- Support for `playlist` to get a playlist without specifying a user
- Support for `current_user_saved_albums_delete`
- Support for `current_user_saved_albums_contains`
- Support for `user_unfollow_artists`
- Support for `user_unfollow_users`
<<<<<<< HEAD
- Lint with flake8 using Github action

### Changed

- Fix typos in doc
- Start following [SemVer](https://semver.org) properly
=======
- Lint with flake8 using GitHub action

### Changed
>>>>>>> 3c758862

- Fix typos in doc
- Start following [SemVer](https://semver.org) properly

### Changed

- Made instructions in the CONTRIBUTING.md file more clear such that it is easier to onboard and there are no conflicts with TUTORIAL.md
## [2.5.0] - 2020-01-11

Added follow and player endpoints

## [2.4.4] - 2017-01-04

Python 3 fix

## [2.4.3] - 2017-01-02

Fixed proxy issue in standard auth flow

## [2.4.2] - 2017-01-02

Support getting audio features for a single track

## [2.4.1] - 2017-01-02

Incorporated proxy support

## [2.4.0] - 2016-12-31

Incorporated a number of PRs

## [2.3.8] - 2016-03-31

Added recs, audio features, user top lists

## [2.3.7] - 2015-08-10

Added current_user_followed_artists

## [2.3.6] - 2015-06-03

Support for offset/limit with album_tracks API

## [2.3.5] - 2015-04-28

Fixed bug in auto retry logic

## [2.3.3] - 2015-04-01

<<<<<<< HEAD
Aadded client credential flow
=======
Added client credential flow
>>>>>>> 3c758862

## [2.3.2] - 2015-03-31

Added auto retry logic

## [2.3.0] - 2015-01-05

Added session support added by akx.

## [2.2.0] - 2014-11-15

Added support for user_playlist_tracks

## [2.1.0] - 2014-10-25

Added support for new_releases and featured_playlists

## [2.0.2] - 2014-08-25

Moved to spotipy at pypi

## [1.2.0] - 2014-08-22

Upgraded APIs and docs to make it be a real library

## [1.310.0] - 2014-08-20

Added playlist replace and remove methods. Added auth tests. Improved API docs

## [1.301.0] - 2014-08-19

Upgraded version number to take precedence over previously botched release (sigh)

## [1.50.0] - 2014-08-14

Refactored util out of examples and into the main package

## [1.49.0] - 2014-07-23

Support for "Your Music" tracks (add, delete, get), with examples

## [1.45.0] - 2014-07-07

<<<<<<< HEAD
Support for related artists endpoint. Don't use cache auth codes when scope changes
=======
Support for related artists' endpoint. Don't use cache auth codes when scope changes
>>>>>>> 3c758862

## [1.44.0] - 2014-07-03

Added show tracks.py example

## [1.43.0] - 2014-06-27

Fixed JSON handling issue

## [1.42.0] - 2014-06-19

Removed dependency on simplejson

## [1.40.0] - 2014-06-12

Initial public release.

## [1.4.2] - 2014-06-21

Added support for retrieving starred playlists

## [1.1.0] - 2014-06-17

Updates to match released API

## [1.1.0] - 2014-05-18

Repackaged for saner imports

## [1.0.0] - 2017-04-05

Initial release<|MERGE_RESOLUTION|>--- conflicted
+++ resolved
@@ -7,31 +7,20 @@
 
 ## Unreleased [3.0.0-alpha]
 
-<<<<<<< HEAD
-While this is unreleased, please only add v3 features here. Rebasing master onto v3 doesn't require a changelog update.
-=======
 While this is unreleased, please only add v3 features here.
 Rebasing master onto v3 doesn't require a changelog update.
->>>>>>> 3c758862
 
 ### Added
 
 * `Scope` - An enum which contains all of the authorization scopes (see [here](https://github.com/plamere/spotipy/issues/652#issuecomment-797461311)).
-<<<<<<< HEAD
-* Added `RedisCacheHandler`, a cache handler that stores the token info in Redis.
-* Added a new parameter to `RedisCacheHandler` to allow custom keys (instead of the default `token_info` key)
-* Simplify check for existing token in `RedisCacheHandler`
-* Make redis an optional dependency
-=======
->>>>>>> 3c758862
 
 ### Changed
 
 * Made `CacheHandler` an abstract base class
 * Modified the return structure of the `audio_features` function (wrapping the [Get Audio Features for Several Tracks](https://developer.spotify.com/documentation/web-api/reference/#endpoint-get-several-audio-features) API) to conform to the return structure of the similar methods listed below. The functions wrapping these APIs do not unwrap the single key JSON response, and this is currently the only function that does this.
-    * [Get Several Tracks](https://developer.spotify.com/documentation/web-api/reference/#endpoint-get-several-tracks)
-    * [Get Multiple Artists](https://developer.spotify.com/documentation/web-api/reference/#endpoint-get-multiple-artists)
-    * [Get Multiple Albums](https://developer.spotify.com/documentation/web-api/reference/#endpoint-get-multiple-albums)
+  * [Get Several Tracks](https://developer.spotify.com/documentation/web-api/reference/#endpoint-get-several-tracks)
+  * [Get Multiple Artists](https://developer.spotify.com/documentation/web-api/reference/#endpoint-get-multiple-artists)
+  * [Get Multiple Albums](https://developer.spotify.com/documentation/web-api/reference/#endpoint-get-multiple-albums)
 * Renamed the `auth` parameter of `Spotify.__init__` to `access_token` for better clarity.
 * Removed the `client_credentials_manager` and `oauth_manager` parameters because they are redundant.
 * Replaced the `set_auth` and `auth_manager` properties with standard attributes.
@@ -39,24 +28,20 @@
 ### Removed
 
 * Removed the following deprecated methods from `Spotify`:
-    * `playlist_tracks`
-    * `user_playlist`
-    * `user_playlist_tracks`
-    * `user_playlist_change_details`
-    * `user_playlist_unfollow`
-    * `user_playlist_add_tracks`
-    * `user_playlist_replace_tracks`
-    * `user_playlist_reorder_tracks`
-    * `user_playlist_remove_all_occurrences_of_tracks`
-    * `user_playlist_remove_specific_occurrences_of_tracks`
-    * `user_playlist_follow_playlist`
-    * `user_playlist_is_following`
+  * `playlist_tracks`
+  * `user_playlist`
+  * `user_playlist_tracks`
+  * `user_playlist_change_details`
+  * `user_playlist_unfollow`
+  * `user_playlist_add_tracks`
+  * `user_playlist_replace_tracks`
+  * `user_playlist_reorder_tracks`
+  * `user_playlist_remove_all_occurrences_of_tracks`
+  * `user_playlist_remove_specific_occurrences_of_tracks`
+  * `user_playlist_follow_playlist`
+  * `user_playlist_is_following`
 
 * Removed the deprecated `as_dict` parameter from the `get_access_token` method of `SpotifyOAuth` and `SpotifyPKCE`.
-<<<<<<< HEAD
-
-=======
->>>>>>> 3c758862
 * Removed the deprecated `get_cached_token` and `_save_token_info` methods of `SpotifyOAuth` and `SpotifyPKCE`.
 * Removed `SpotifyImplicitGrant`.
 * Removed `prompt_for_user_token`.
@@ -64,507 +49,473 @@
 ## Unreleased [2.x.x]
 
 ### Added
-<<<<<<< HEAD
-=======
+
 - Added examples for audiobooks, shows and episodes methods to examples directory
 
 ### Fixed
+
 - Fixed scripts in examples directory that didn't run correctly
-- Updated documentation for `Client.current_user_top_artists` to indicate maximum number of artists limit
+* Updated documentation for `Client.current_user_top_artists` to indicate maximum number of artists limit
 
 ### Removed
 
 ## [2.25.0] - 2025-03-01
 
 ### Added
+
 - Added unit tests for queue functions
-- Added detailed function docstrings to 'util.py', including descriptions and special sections that lists arguments, returns, and raises.
-- Updated order of instructions for Python and pip package manager installation in TUTORIAL.md
-- Updated TUTORIAL.md instructions to match current layout of Spotify Developer Dashboard
-- Added test_artist_id, test_artist_url, and test_artists_mixed_ids to non_user_endpoints test.py
-- Added rate/request limit to FAQ
-- Added custom `urllib3.Retry` class for printing a warning when a rate/request limit is reached.
-- Added `personalized_playlist.py`, `track_recommendations.py`, and `audio_features_analysis.py` to `/examples`.
-- Discord badge in README
-- Added `SpotifyBaseException` and moved all exceptions to `exceptions.py`
-- Marked the following methods as deprecated:
-  - artist_related_artists
-  - recommendations
-  - audio_features
-  - audio_analysis
-  - featured_playlists
-  - category_playlists
-- Added FAQ entry for inaccessible playlists
-
-### Fixed
+* Added detailed function docstrings to 'util.py', including descriptions and special sections that lists arguments, returns, and raises.
+* Updated order of instructions for Python and pip package manager installation in TUTORIAL.md
+* Updated TUTORIAL.md instructions to match current layout of Spotify Developer Dashboard
+* Added test_artist_id, test_artist_url, and test_artists_mixed_ids to non_user_endpoints test.py
+* Added rate/request limit to FAQ
+* Added custom `urllib3.Retry` class for printing a warning when a rate/request limit is reached.
+* Added `personalized_playlist.py`, `track_recommendations.py`, and `audio_features_analysis.py` to `/examples`.
+* Discord badge in README
+* Added `SpotifyBaseException` and moved all exceptions to `exceptions.py`
+* Marked the following methods as deprecated:
+  * artist_related_artists
+  * recommendations
+  * audio_features
+  * audio_analysis
+  * featured_playlists
+  * category_playlists
+* Added FAQ entry for inaccessible playlists
+
+### Fixed
+
 - Audiobook integration tests
-- Edited docstrings for certain functions in client.py for functions that are no longer in use and have been replaced.
-- `current_user_unfollow_playlist()` now supports playlist IDs, URLs, and URIs rather than previously where it only supported playlist IDs.
+* Edited docstrings for certain functions in client.py for functions that are no longer in use and have been replaced.
+* `current_user_unfollow_playlist()` now supports playlist IDs, URLs, and URIs rather than previously where it only supported playlist IDs.
 
 ### Removed
+
 - `mock` no longer listed as a test dependency. Only built-in `unittest.mock` is actually used.
 
 ## [2.24.0] - 2024-05-30
 
 ### Added
+
 - Added `MemcacheCacheHandler`, a cache handler that stores the token info using pymemcache.
-- Added support for audiobook endpoints: `get_audiobook`, `get_audiobooks`, and `get_audiobook_chapters`.
-- Added integration tests for audiobook endpoints.
-- Added `update` field to `current_user_follow_playlist`.
-
-### Changed
+* Added support for audiobook endpoints: `get_audiobook`, `get_audiobooks`, and `get_audiobook_chapters`.
+* Added integration tests for audiobook endpoints.
+* Added `update` field to `current_user_follow_playlist`.
+
+### Changed
+
 - Fixed error obfuscation when Spotify class is being inherited and an error is raised in the Child's `__init__`
-- Replaced `artist_albums(album_type=...)` with `artist_albums(include_groups=...)` due to an API change.
-- Updated `_regex_spotify_url` to ignore `/intl-<countrycode>` in Spotify links
-- Improved README, docs and examples
-
-### Fixed
+* Replaced `artist_albums(album_type=...)` with `artist_albums(include_groups=...)` due to an API change.
+* Updated `_regex_spotify_url` to ignore `/intl-<countrycode>` in Spotify links
+* Improved README, docs and examples
+
+### Fixed
+
 - Readthedocs build
-- Split `test_current_user_save_and_usave_tracks` unit test
+* Split `test_current_user_save_and_usave_tracks` unit test
 
 ### Removed
+
 - Drop support for EOL Python 3.7
 
 ## [2.23.0] - 2023-04-07
 
 ### Added
+
 - Added optional `encoder_cls` argument to `CacheFileHandler`, which overwrite default encoder for token before writing to disk
-- Integration tests for searching multiple types in multiple markets (non-user endpoints)
-- Publish to PyPI action
-
-### Fixed
+* Integration tests for searching multiple types in multiple markets (non-user endpoints)
+* Publish to PyPI action
+
+### Fixed
+
 - Fixed the regex for matching playlist URIs with the format spotify:user:USERNAME:playlist:PLAYLISTID.
-- `search_markets` now factors the counts of all types in the `total`  rather than just the first type ([#534](https://github.com/spotipy-dev/spotipy/issues/534))
+* `search_markets` now factors the counts of all types in the `total`  rather than just the first type ([#534](https://github.com/spotipy-dev/spotipy/issues/534))
 
 ## [2.22.1] - 2023-01-23
 
 ### Added
->>>>>>> 3c758862
-
-- Add alternative module installation instruction to README
-- Added Comment to README - Getting Started for user to add URI to app in Spotify Developer Dashboard. 
-- Added playlist_add_tracks.py to example folder
-
-<<<<<<< HEAD
-### Fixed
-- Modified docstring for playlist_add_items() to accept "only URIs or URLs",
+
+* Add alternative module installation instruction to README
+* Added Comment to README - Getting Started for user to add URI to app in Spotify Developer Dashboard.
+* Added playlist_add_tracks.py to example folder
+
+### Changed
+
+* Modified docstring for playlist_add_items() to accept "only URIs or URLs",
   with intended deprecation for IDs in v3
-- Update contributing.md
-
-### Removed
-=======
-### Changed
-
-- Modified docstring for playlist_add_items() to accept "only URIs or URLs",
-  with intended deprecation for IDs in v3
-
-### Fixed
-
-- Path traversal vulnerability that may lead to type confusion in URI handling code
-- Update contributing.md
->>>>>>> 3c758862
+
+### Fixed
+
+* Path traversal vulnerability that may lead to type confusion in URI handling code
+* Update contributing.md
 
 ## [2.22.0] - 2022-12-10
 
 ### Added
 
-- Integration tests via GHA (non-user endpoints)
-- Unit tests for new releases, passing limit parameter with minimum and maximum values of 1 and 50
-- Unit tests for categories, omitting country code to test global releases
-- Added `CODE_OF_CONDUCT.md`
-
-### Fixed
-
-- Incorrect `category_id` input for test_category
-- Assertion value for `test_categories_limit_low` and `test_categories_limit_high`
-<<<<<<< HEAD
-- Pin Github Actions Runner to Ubuntu 20 for Py27
-=======
-- Pin GitHub Actions Runner to Ubuntu 20 for Py27
->>>>>>> 3c758862
-- Fixed potential error where `found` variable in `test_artist_related_artists` is undefined if for loop never evaluates to true
-- Fixed false positive test `test_new_releases` which looks up the wrong property of the JSON response object and always evaluates to true
+* Integration tests via GHA (non-user endpoints)
+* Unit tests for new releases, passing limit parameter with minimum and maximum values of 1 and 50
+* Unit tests for categories, omitting country code to test global releases
+* Added `CODE_OF_CONDUCT.md`
+
+### Fixed
+
+* Incorrect `category_id` input for test_category
+* Assertion value for `test_categories_limit_low` and `test_categories_limit_high`
+* Pin GitHub Actions Runner to Ubuntu 20 for Py27
+* Fixed potential error where `found` variable in `test_artist_related_artists` is undefined if for loop never evaluates to true
+* Fixed false positive test `test_new_releases` which looks up the wrong property of the JSON response object and always evaluates to true
 
 ## [2.21.0] - 2022-09-26
 
 ### Added
 
-- Added `market` parameter to `album` and `albums` to address ([#753](https://github.com/plamere/spotipy/issues/753)
-- Added `show_featured_artists.py` to `/examples`.
-- Expanded contribution and license sections of the documentation.
-- Added `FlaskSessionCacheHandler`, a cache handler that stores the token info in a flask session.
-- Added Python 3.10 in GitHub Actions
-
-### Fixed
-
-- Updated the documentation to specify ISO-639-1 language codes.
-- Fix `AttributeError` for `text` attribute of the `Response` object
-- Require redis v3 if python2.7 (fixes readthedocs)
+* Added `market` parameter to `album` and `albums` to address ([#753](https://github.com/plamere/spotipy/issues/753)
+* Added `show_featured_artists.py` to `/examples`.
+* Expanded contribution and license sections of the documentation.
+* Added `FlaskSessionCacheHandler`, a cache handler that stores the token info in a flask session.
+* Added Python 3.10 in GitHub Actions
+
+### Fixed
+
+* Updated the documentation to specify ISO-639-1 language codes.
+* Fix `AttributeError` for `text` attribute of the `Response` object
+* Require redis v3 if python2.7 (fixes readthedocs)
 
 ## [2.20.0] - 2022-06-18
 
 ### Added
 
-- Added `RedisCacheHandler`, a cache handler that stores the token info in Redis.
-<<<<<<< HEAD
-- Changed URI handling in `client.Spotify._get_id()` to remove qureies if provided by error.
-=======
-- Changed URI handling in `client.Spotify._get_id()` to remove queries if provided by error.
->>>>>>> 3c758862
-- Added a new parameter to `RedisCacheHandler` to allow custom keys (instead of the default `token_info` key)
-- Simplify check for existing token in `RedisCacheHandler`
-
-### Changed
-
-<<<<<<< HEAD
-- Removed Python 3.5 and added Python 3.9 in Github Action
-=======
-- Removed Python 3.5 and added Python 3.9 in GitHub Action
->>>>>>> 3c758862
+* Added `RedisCacheHandler`, a cache handler that stores the token info in Redis.
+* Changed URI handling in `client.Spotify._get_id()` to remove queries if provided by error.
+* Added a new parameter to `RedisCacheHandler` to allow custom keys (instead of the default `token_info` key)
+* Simplify check for existing token in `RedisCacheHandler`
+
+### Changed
+
+* Removed Python 3.5 and added Python 3.9 in GitHub Action
 
 ## [2.19.0] - 2021-08-12
 
 ### Added
 
-- Added `MemoryCacheHandler`, a cache handler that simply stores the token info in memory as an instance attribute of this class.
-- If a network request returns an error status code but the response body cannot be decoded into JSON, then fall back on decoding the body into a string.
-- Added `DjangoSessionCacheHandler`, a cache handler that stores the token in the session framework provided by Django. Web apps using spotipy with Django can directly use this for cache handling.
-
-### Fixed
-
-- Fixed a bug in `CacheFileHandler.__init__`: The documentation says that the username will be retrieved from the environment, but it wasn't.
-<<<<<<< HEAD
-- Fixed a bug in the initializers for the auth managers that produced a spurious warning message if you provide a cache handler and you set a value for the "SPOTIPY_CLIENT_USERNAME" environment variable.
-- Use generated MIT license and fix license type in `pip show`
-=======
-- Fixed a bug in the initializers for the auth managers that produced a spurious warning message if you provide a cache handler, and you set a value for the "SPOTIPY_CLIENT_USERNAME" environment variable.
-- Use generated MIT license and fix license type in `pip show`
+* Added `MemoryCacheHandler`, a cache handler that simply stores the token info in memory as an instance attribute of this class.
+* If a network request returns an error status code but the response body cannot be decoded into JSON, then fall back on decoding the body into a string.
+* Added `DjangoSessionCacheHandler`, a cache handler that stores the token in the session framework provided by Django. Web apps using spotipy with Django can directly use this for cache handling.
 
 ### Fixed
 
 * Fixed a bug in `CacheFileHandler.__init__`: The documentation says that the username will be retrieved from the environment, but it wasn't.
->>>>>>> 3c758862
+* Fixed a bug in the initializers for the auth managers that produced a spurious warning message if you provide a cache handler, and you set a value for the "SPOTIPY_CLIENT_USERNAME" environment variable.
+* Use generated MIT license and fix license type in `pip show`
+
+### Fixed
+
+* Fixed a bug in `CacheFileHandler.__init__`: The documentation says that the username will be retrieved from the environment, but it wasn't.
 
 ## [2.18.0] - 2021-04-13
 
 ### Added
 
-- Enabled using both short and long IDs for playlist_change_details
-- Added a cache handler to `SpotifyClientCredentials`
-- Added the following endpoints
-    - `Spotify.current_user_saved_episodes`
-    - `Spotify.current_user_saved_episodes_add`
-    - `Spotify.current_user_saved_episodes_delete`
-    - `Spotify.current_user_saved_episodes_contains`
-    - `Spotify.available_markets`
-
-### Changed
-
-- Add support for a list of scopes rather than just a comma separated string of scopes
-
-### Fixed
-
-- Fixed the bugs in `SpotifyOAuth.refresh_access_token` and `SpotifyPKCE.refresh_access_token` which raised the incorrect exception upon receiving an error response from the server. This addresses #645.
-- Fixed a bug in `RequestHandler.do_GET` in which the non-existent `state` attribute of `SpotifyOauthError` is accessed. This bug occurs when the user clicks "cancel" in the permissions dialog that opens in the browser.
-- Cleaned up the documentation for `SpotifyClientCredentials.__init__`, `SpotifyOAuth.__init__`, and `SpotifyPKCE.__init__`.
+* Enabled using both short and long IDs for playlist_change_details
+* Added a cache handler to `SpotifyClientCredentials`
+* Added the following endpoints
+  * `Spotify.current_user_saved_episodes`
+  * `Spotify.current_user_saved_episodes_add`
+  * `Spotify.current_user_saved_episodes_delete`
+  * `Spotify.current_user_saved_episodes_contains`
+  * `Spotify.available_markets`
+
+### Changed
+
+* Add support for a list of scopes rather than just a comma separated string of scopes
+
+### Fixed
+
+* Fixed the bugs in `SpotifyOAuth.refresh_access_token` and `SpotifyPKCE.refresh_access_token` which raised the incorrect exception upon receiving an error response from the server. This addresses #645.
+* Fixed a bug in `RequestHandler.do_GET` in which the non-existent `state` attribute of `SpotifyOauthError` is accessed. This bug occurs when the user clicks "cancel" in the permissions dialog that opens in the browser.
+* Cleaned up the documentation for `SpotifyClientCredentials.__init__`, `SpotifyOAuth.__init__`, and `SpotifyPKCE.__init__`.
 
 ## [2.17.1] - 2021-02-28
 
 ### Fixed
 
-- `allowed_methods` requires urllib3>=1.26.0
+* `allowed_methods` requires urllib3>=1.26.0
 
 ## [2.17.0] - 2021-02-28
 
 ### Changed
 
-- moved os.remove(session_cache_path()) inside try block to avoid TypeError on app.py example file
-- A warning will no longer be emitted when the cache file does not exist at the specified path
-- The docs for the `auth` parameter of `Spotify.init` use the term "access token" instead of "authorization token"
-- Changed docs for `search` to mention that you can provide multiple types to search for
-- The query parameters of requests are now logged
-- Deprecate specifying `cache_path` or `username` directly to `SpotifyOAuth`, `SpotifyPKCE`, and `SpotifyImplicitGrant` constructors, instead directing users to use the `CacheFileHandler` cache handler
-- Removed requirement for examples/app.py to specify port multiple times (only SPOTIPY_REDIRECT_URI needs to contain the port)
-
-### Added
-
-- Added log messages for when the access and refresh tokens are retrieved and when they are refreshed
-- Support `market` optional parameter in `track`
-- Added CacheHandler abstraction to allow users to cache tokens in any way they see fit
-
-### Fixed
-
-- Fixed Spotify.user_playlist_reorder_tracks calling Spotify.playlist_reorder_tracks with an incorrect parameter order
-- Fixed deprecated Urllib3 `Retry(method_whitelist=...)` in favor of `Retry(allowed_methods=...)`
+* moved os.remove(session_cache_path()) inside try block to avoid TypeError on app.py example file
+* A warning will no longer be emitted when the cache file does not exist at the specified path
+* The docs for the `auth` parameter of `Spotify.init` use the term "access token" instead of "authorization token"
+* Changed docs for `search` to mention that you can provide multiple types to search for
+* The query parameters of requests are now logged
+* Deprecate specifying `cache_path` or `username` directly to `SpotifyOAuth`, `SpotifyPKCE`, and `SpotifyImplicitGrant` constructors, instead directing users to use the `CacheFileHandler` cache handler
+* Removed requirement for examples/app.py to specify port multiple times (only SPOTIPY_REDIRECT_URI needs to contain the port)
+
+### Added
+
+* Added log messages for when the access and refresh tokens are retrieved and when they are refreshed
+* Support `market` optional parameter in `track`
+* Added CacheHandler abstraction to allow users to cache tokens in any way they see fit
+
+### Fixed
+
+* Fixed Spotify.user_playlist_reorder_tracks calling Spotify.playlist_reorder_tracks with an incorrect parameter order
+* Fixed deprecated Urllib3 `Retry(method_whitelist=...)` in favor of `Retry(allowed_methods=...)`
 
 ## [2.16.1] - 2020-10-24
 
 ### Fixed
 
-- playlist_tracks example code no longer prints extra characters on final loop iteration
-- SpotifyException now thrown when a request fails & has no response ([#571](https://github.com/plamere/spotipy/issues/571), [#581](https://github.com/plamere/spotipy/issues/581))
-- Added scope, `playlist-read-private`, to examples that access user playlists using the spotipy api: current_user_playlists() ([#591](https://github.com/plamere/spotipy/issues/591))
-- Enable retries for POST, DELETE, PUT ([#577](https://github.com/plamere/spotipy/issues/577))
-
-### Changed
-
-- both inline and starting import lists are sorted using `isort` module
-- changed Max Retries exception code from 599 to 429
+* playlist_tracks example code no longer prints extra characters on final loop iteration
+* SpotifyException now thrown when a request fails & has no response ([#571](https://github.com/plamere/spotipy/issues/571), [#581](https://github.com/plamere/spotipy/issues/581))
+* Added scope, `playlist-read-private`, to examples that access user playlists using the spotipy api: current_user_playlists() ([#591](https://github.com/plamere/spotipy/issues/591))
+* Enable retries for POST, DELETE, PUT ([#577](https://github.com/plamere/spotipy/issues/577))
+
+### Changed
+
+* both inline and starting import lists are sorted using `isort` module
+* changed Max Retries exception code from 599 to 429
 
 ## [2.16.0] - 2020-09-16
 
 ### Added
 
-- `open_browser` can be passed to the constructors of `SpotifyOAuth` and `SpotifyPKCE` to make it easier to authorize in browserless environments
+* `open_browser` can be passed to the constructors of `SpotifyOAuth` and `SpotifyPKCE` to make it easier to authorize in browserless environments
 
 ## [2.15.0] - 2020-09-08
 
 ### Added
 
-- `SpotifyPKCE.parse_auth_response_url`, mirroring that method in
+* `SpotifyPKCE.parse_auth_response_url`, mirroring that method in
     `SpotifyOAuth`
 
 ### Changed
 
-- Specifying a cache_path or username is now optional
-
-### Fixed
-
-- Using `SpotifyPKCE.get_authorization_url` will now generate a code
+* Specifying a cache_path or username is now optional
+
+### Fixed
+
+* Using `SpotifyPKCE.get_authorization_url` will now generate a code
     challenge if needed
 
 ## [2.14.0] - 2020-08-29
 
 ### Added
 
-- (experimental) Support to search multiple/all markets at once.
-- Support to test whether the current user is following certain
+* (experimental) Support to search multiple/all markets at once.
+* Support to test whether the current user is following certain
     users or artists
-- Proper replacements for all deprecated playlist endpoints
-    (See https://developer.spotify.com/community/news/2018/06/12/changes-to-playlist-uris/ and below)
-- Allow for OAuth 2.0 authorization by instructing the user to open the URL in a browser instead of opening the browser.
-- Reason for 403 error in SpotifyException
-- Support for the PKCE Auth Flow
-- Support to advertise different language to Spotify
-- Added 'collaborative' parameter to user_playlist_create method.
-- Enforce CHANGELOG update on PR
-- Adds `additional_types` parameter to retrieve currently playing podcast episode
-- Support to get info about a single category
+* Proper replacements for all deprecated playlist endpoints
+    (See <https://developer.spotify.com/community/news/2018/06/12/changes-to-playlist-uris/> and below)
+* Allow for OAuth 2.0 authorization by instructing the user to open the URL in a browser instead of opening the browser.
+* Reason for 403 error in SpotifyException
+* Support for the PKCE Auth Flow
+* Support to advertise different language to Spotify
+* Added 'collaborative' parameter to user_playlist_create method.
+* Enforce CHANGELOG update on PR
+* Adds `additional_types` parameter to retrieve currently playing podcast episode
+* Support to get info about a single category
 
 ### Deprecated
 
-- `user_playlist_change_details` in favor of `playlist_change_details`
-- `user_playlist_unfollow` in favor of `current_user_unfollow_playlist`
-- `user_playlist_add_tracks` in favor of `playlist_add_items`
-- `user_playlist_replace_tracks` in favor of `playlist_replace_items`
-- `user_playlist_reorder_tracks` in favor of `playlist_reorder_items`
-- `user_playlist_remove_all_occurrences_of_tracks` in favor of
+* `user_playlist_change_details` in favor of `playlist_change_details`
+* `user_playlist_unfollow` in favor of `current_user_unfollow_playlist`
+* `user_playlist_add_tracks` in favor of `playlist_add_items`
+* `user_playlist_replace_tracks` in favor of `playlist_replace_items`
+* `user_playlist_reorder_tracks` in favor of `playlist_reorder_items`
+* `user_playlist_remove_all_occurrences_of_tracks` in favor of
     `playlist_remove_all_occurrences_of_items`
-- `user_playlist_remove_specific_occurrences_of_tracks` in favor of
+* `user_playlist_remove_specific_occurrences_of_tracks` in favor of
     `playlist_remove_specific_occurrences_of_items`
-- `user_playlist_follow_playlist` in favor of
+* `user_playlist_follow_playlist` in favor of
     `current_user_follow_playlist`
-- `user_playlist_is_following` in favor of `playlist_is_following`
-- `playlist_tracks` in favor of `playlist_items`
-
-### Fixed
-
-- fixed issue where episode URIs were being converted to track URIs in playlist calls
+* `user_playlist_is_following` in favor of `playlist_is_following`
+* `playlist_tracks` in favor of `playlist_items`
+
+### Fixed
+
+* fixed issue where episode URIs were being converted to track URIs in playlist calls
 
 ## [2.13.0] - 2020-06-25
 
 ### Added
 
-- Added `SpotifyImplicitGrant` as an auth manager option. It provides
+* Added `SpotifyImplicitGrant` as an auth manager option. It provides
     user authentication without a client secret but sacrifices the ability
     to refresh the token without user input. (However, read the class
     docstring for security advisory.)
-- Added built-in verification of the `state` query parameter
-- Added two new attributes: error and error_description to `SpotifyOauthError` exception class to show
+* Added built-in verification of the `state` query parameter
+* Added two new attributes: error and error_description to `SpotifyOauthError` exception class to show
     authorization/authentication web api errors details.
-- Added `SpotifyStateError` subclass of `SpotifyOauthError`
-- Allow extending `SpotifyClientCredentials` and `SpotifyOAuth`
-<<<<<<< HEAD
-- Added the market paramter to `album_tracks`
-=======
-- Added the market parameter to `album_tracks`
->>>>>>> 3c758862
+* Added `SpotifyStateError` subclass of `SpotifyOauthError`
+* Allow extending `SpotifyClientCredentials` and `SpotifyOAuth`
+* Added the market parameter to `album_tracks`
 
 ### Deprecated
 
-- Deprecated `util.prompt_for_user_token` in favor of `spotipy.Spotify(auth_manager=SpotifyOAuth())`
+* Deprecated `util.prompt_for_user_token` in favor of `spotipy.Spotify(auth_manager=SpotifyOAuth())`
 
 ## [2.12.0] - 2020-04-26
 
 ### Added
 
-- Added a method to update the auth token.
-
-### Fixed
-
-- Logging regression due to the addition of `logging.basicConfig()` which was unneeded.
+* Added a method to update the auth token.
+
+### Fixed
+
+* Logging regression due to the addition of `logging.basicConfig()` which was unneeded.
 
 ## [2.11.2] - 2020-04-19
 
 ### Changed
 
-- Updated the documentation to give more details on the authorization process and reflect
+* Updated the documentation to give more details on the authorization process and reflect
     2020 Spotify Application jargon and practices.
 
-- The local webserver is only started for localhost redirect_uri which specify a port,
+* The local webserver is only started for localhost redirect_uri which specify a port,
     i.e. it is started for `http://localhost:8080` or `http://127.0.0.1:8080`, not for `http://localhost`.
 
 ### Fixed
 
-- Issue where using `http://localhost` as redirect_uri would cause the authorization process to hang.
+* Issue where using `http://localhost` as redirect_uri would cause the authorization process to hang.
 
 ## [2.11.1] - 2020-04-11
 
 ### Fixed
 
-- Fixed miscellaneous issues with parsing of callback URL
+* Fixed miscellaneous issues with parsing of callback URL
 
 ## [2.11.0] - 2020-04-11
 
 ### Added
 
-- Support for shows/podcasts and episodes
-- Added CONTRIBUTING.md
-
-### Changed
-
-- Client retry logic has changed as it now uses urllib3's `Retry` in conjunction with requests `Session`
-- The session is customizable as it allows for:
-    - status_forcelist
-    - retries
-    - status_retries
-    - backoff_factor
-<<<<<<< HEAD
-- Spin up a local webserver to auto-fill authentication URL
-=======
-- Spin up a local webserver to autofill authentication URL
->>>>>>> 3c758862
-- Use session in SpotifyAuthBase
-- Logging used instead of print statements
-
-### Fixed
-
-- Close session when Spotipy object is unloaded
-- Propagate refresh token error
+* Support for shows/podcasts and episodes
+* Added CONTRIBUTING.md
+
+### Changed
+
+* Client retry logic has changed as it now uses urllib3's `Retry` in conjunction with requests `Session`
+* The session is customizable as it allows for:
+  * status_forcelist
+  * retries
+  * status_retries
+  * backoff_factor
+* Spin up a local webserver to autofill authentication URL
+* Use session in SpotifyAuthBase
+* Logging used instead of print statements
+
+### Fixed
+
+* Close session when Spotipy object is unloaded
+* Propagate refresh token error
 
 ## [2.10.0] - 2020-03-18
 
 ### Added
 
-- Support for `add_to_queue`
-    - **Parameters:**
-        - track uri, id, or url
-        - device id. If None, then the active device is used.
-- Add CHANGELOG and LICENSE to released package
+* Support for `add_to_queue`
+  * **Parameters:**
+    * track uri, id, or url
+    * device id. If None, then the active device is used.
+* Add CHANGELOG and LICENSE to released package
 
 ## [2.9.0] - 2020-02-15
 
 ### Added
 
-- Support `position_ms` optional parameter in `start_playback`
-- Add `requests_timeout` parameter to authentication methods
-- Make cache optional in `get_access_token`
+* Support `position_ms` optional parameter in `start_playback`
+* Add `requests_timeout` parameter to authentication methods
+* Make cache optional in `get_access_token`
 
 ## [2.8.0] - 2020-02-12
 
 ### Added
 
-- Support for `playlist_cover_image`
-- Support `after` and `before` parameter in `current_user_recently_played`
-- CI for unit tests
-- Automatic `token` refresh
-- `auth_manager` and `oauth_manager` optional parameters added to `Spotify`'s init.
-- Optional `username` parameter to be passed to `SpotifyOAuth`, to infer a `cache_path` automatically
-- Optional `as_dict` parameter to control `SpotifyOAuth`'s `get_access_token` output type. However, this is going to be deprecated in the future, and the method will always return a token string
-- Optional `show_dialog` parameter to be passed to `SpotifyOAuth`
-
-### Changed
-
-- Both `SpotifyClientCredentials` and `SpotifyOAuth` inherit from a common `SpotifyAuthBase` which handles common parameters and logics.
+* Support for `playlist_cover_image`
+* Support `after` and `before` parameter in `current_user_recently_played`
+* CI for unit tests
+* Automatic `token` refresh
+* `auth_manager` and `oauth_manager` optional parameters added to `Spotify`'s init.
+* Optional `username` parameter to be passed to `SpotifyOAuth`, to infer a `cache_path` automatically
+* Optional `as_dict` parameter to control `SpotifyOAuth`'s `get_access_token` output type. However, this is going to be deprecated in the future, and the method will always return a token string
+* Optional `show_dialog` parameter to be passed to `SpotifyOAuth`
+
+### Changed
+
+* Both `SpotifyClientCredentials` and `SpotifyOAuth` inherit from a common `SpotifyAuthBase` which handles common parameters and logics.
 
 ## [2.7.1] - 2020-01-20
 
 ### Changed
 
-- PyPi release mistake without pulling last merge first
+* PyPi release mistake without pulling last merge first
 
 ## [2.7.0] - 2020-01-20
 
 ### Added
 
-- Support for `playlist_tracks`
-- Support for `playlist_upload_cover_image`
-
-### Changed
-
-- `user_playlist_tracks` doesn't require a user anymore (accepts `None`)
+* Support for `playlist_tracks`
+* Support for `playlist_upload_cover_image`
+
+### Changed
+
+* `user_playlist_tracks` doesn't require a user anymore (accepts `None`)
 
 ### Deprecated
 
-- Deprecated `user_playlist` and `user_playlist_tracks`
+* Deprecated `user_playlist` and `user_playlist_tracks`
 
 ## [2.6.3] - 2020-01-16
 
 ### Fixed
 
-- Fixed broken doc in 2.6.2
+* Fixed broken doc in 2.6.2
 
 ## [2.6.2] - 2020-01-16
 
 ### Fixed
 
-- Fixed broken examples in README, examples and doc
-
-### Changed
-
-- Allow session keepalive
-- Bump requests to 2.20.0
+* Fixed broken examples in README, examples and doc
+
+### Changed
+
+* Allow session keepalive
+* Bump requests to 2.20.0
 
 ## [2.6.1] - 2020-01-13
 
 ### Fixed
 
-- Fixed inconsistent behaviour with some API methods when
+* Fixed inconsistent behaviour with some API methods when
     a full HTTP URL is passed.
-- Fixed invalid calls to logging warn method
+* Fixed invalid calls to logging warn method
 
 ### Removed
 
-- `mock` no longer needed for install. Only used in `tox`.
+* `mock` no longer needed for install. Only used in `tox`.
 
 ## [2.6.0] - 2020-01-12
 
 ### Added
 
-- Support for `playlist` to get a playlist without specifying a user
-- Support for `current_user_saved_albums_delete`
-- Support for `current_user_saved_albums_contains`
-- Support for `user_unfollow_artists`
-- Support for `user_unfollow_users`
-<<<<<<< HEAD
-- Lint with flake8 using Github action
-
-### Changed
-
-- Fix typos in doc
-- Start following [SemVer](https://semver.org) properly
-=======
-- Lint with flake8 using GitHub action
-
-### Changed
->>>>>>> 3c758862
-
-- Fix typos in doc
-- Start following [SemVer](https://semver.org) properly
-
-### Changed
-
-- Made instructions in the CONTRIBUTING.md file more clear such that it is easier to onboard and there are no conflicts with TUTORIAL.md
+* Support for `playlist` to get a playlist without specifying a user
+* Support for `current_user_saved_albums_delete`
+* Support for `current_user_saved_albums_contains`
+* Support for `user_unfollow_artists`
+* Support for `user_unfollow_users`
+* Lint with flake8 using GitHub action
+
+### Changed
+
+* Fix typos in doc
+* Start following [SemVer](https://semver.org) properly
+
+### Changed
+
+* Made instructions in the CONTRIBUTING.md file more clear such that it is easier to onboard and there are no conflicts with TUTORIAL.md
+
 ## [2.5.0] - 2020-01-11
 
 Added follow and player endpoints
@@ -607,11 +558,7 @@
 
 ## [2.3.3] - 2015-04-01
 
-<<<<<<< HEAD
-Aadded client credential flow
-=======
 Added client credential flow
->>>>>>> 3c758862
 
 ## [2.3.2] - 2015-03-31
 
@@ -655,11 +602,7 @@
 
 ## [1.45.0] - 2014-07-07
 
-<<<<<<< HEAD
-Support for related artists endpoint. Don't use cache auth codes when scope changes
-=======
 Support for related artists' endpoint. Don't use cache auth codes when scope changes
->>>>>>> 3c758862
 
 ## [1.44.0] - 2014-07-03
 
