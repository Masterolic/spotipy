# Changelog

All notable changes to this project will be documented in this file.

The format is based on [Keep a Changelog](https://keepachangelog.com/en/1.0.0/),
and this project adheres to [Semantic Versioning](https://semver.org/spec/v2.0.0.html).

## Unreleased

### Added

- Added support for audiobook endpoints: get_audiobook, get_audiobooks, and get_audiobook_chapters.
- Added integration tests for audiobook endpoints.
- Removed `python 2.7` from GitHub Actions CI workflow. Python v2.7 reached end of life support and is no longer supported by Ubuntu 20.04.
- Removed `python 3.6` from GitHub Actions CI workflow. Ubuntu 20.04 is not available in GitHub Actions for `python 3.6`.
- Added extra installation step to TUTORIAL.md for required installation packages.
- Added Troubleshooting Tips section to TUTORIAL.md to address common installation issues.
- Added link to Spotipy Tutorial for Beginners under Getting Started. 

### Changed
- Changes the YouTube video link for authentication tutorial (the old video was in low definition, the new one is in high definition)
- Updated links to Spotify in documentation
- Improve usability on README.md
- Fix `user_playlists_contents` example. 
- Updated links to Spotify in documentation 
- Fixed error obfuscation when Spotify class is being inherited and an error is raised in the Child's `__init__`
- Replaced `artist_albums(album_type=...)` with `artist_albums(include_groups=...)` due to an API change.
<<<<<<< HEAD
- Updated _regex_spotify_url to ignore `/intl-<countrycode>` in Spotify links
=======
- Restructured the tutorial in `index.rst` to improve logical flow and made some minor edits.
>>>>>>> b109ca72

### Fixed
- Fixed unused description parameter in playlist creation example

### Changed
- Drop support for EOL Python 3.7.


## [2.23.0] - 2023-04-07

### Added
- Added optional `encoder_cls` argument to `CacheFileHandler`, which overwrite default encoder for token before writing to disk
- Integration tests for searching multiple types in multiple markets (non-user endpoints)
- Publish to PyPI action

### Fixed
- Fixed the regex for matching playlist URIs with the format spotify:user:USERNAME:playlist:PLAYLISTID.
- `search_markets` now factors the counts of all types in the `total`  rather than just the first type ([#534](https://github.com/spotipy-dev/spotipy/issues/534))

## [2.22.1] - 2023-01-23

### Added

- Add alternative module installation instruction to README
- Added Comment to README - Getting Started for user to add URI to app in Spotify Developer Dashboard. 
- Added playlist_add_tracks.py to example folder

### Changed

- Modified docstring for playlist_add_items() to accept "only URIs or URLs",
  with intended deprecation for IDs in v3

### Fixed

- Path traversal vulnerability that may lead to type confusion in URI handling code
- Update contributing.md

## [2.22.0] - 2022-12-10

### Added

- Integration tests via GHA (non-user endpoints)
- Unit tests for new releases, passing limit parameter with minimum and maximum values of 1 and 50
- Unit tests for categories, omitting country code to test global releases
- Added `CODE_OF_CONDUCT.md`

### Fixed

- Incorrect `category_id` input for test_category
- Assertion value for `test_categories_limit_low` and `test_categories_limit_high`
- Pin Github Actions Runner to Ubuntu 20 for Py27
- Fixed potential error where `found` variable in `test_artist_related_artists` is undefined if for loop never evaluates to true
- Fixed false positive test `test_new_releases` which looks up the wrong property of the JSON response object and always evaluates to true

## [2.21.0] - 2022-09-26

### Added

- Added `market` parameter to `album` and `albums` to address ([#753](https://github.com/plamere/spotipy/issues/753)
- Added `show_featured_artists.py` to `/examples`.
- Expanded contribution and license sections of the documentation.
- Added `FlaskSessionCacheHandler`, a cache handler that stores the token info in a flask session.
- Added Python 3.10 in GitHub Actions

### Fixed

- Updated the documentation to specify ISO-639-1 language codes.
- Fix `AttributeError` for `text` attribute of the `Response` object
- Require redis v3 if python2.7 (fixes readthedocs)

## [2.20.0] - 2022-06-18

### Added

- Added `RedisCacheHandler`, a cache handler that stores the token info in Redis.
- Changed URI handling in `client.Spotify._get_id()` to remove qureies if provided by error.
- Added a new parameter to `RedisCacheHandler` to allow custom keys (instead of the default `token_info` key)
- Simplify check for existing token in `RedisCacheHandler`

### Changed

- Removed Python 3.5 and added Python 3.9 in Github Action

## [2.19.0] - 2021-08-12

### Added

- Added `MemoryCacheHandler`, a cache handler that simply stores the token info in memory as an instance attribute of this class.
- If a network request returns an error status code but the response body cannot be decoded into JSON, then fall back on decoding the body into a string.
- Added `DjangoSessionCacheHandler`, a cache handler that stores the token in the session framework provided by Django. Web apps using spotipy with Django can directly use this for cache handling.

### Fixed

- Fixed a bug in `CacheFileHandler.__init__`: The documentation says that the username will be retrieved from the environment, but it wasn't.
- Fixed a bug in the initializers for the auth managers that produced a spurious warning message if you provide a cache handler and you set a value for the "SPOTIPY_CLIENT_USERNAME" environment variable.
- Use generated MIT license and fix license type in `pip show`

## [2.18.0] - 2021-04-13

### Added

- Enabled using both short and long IDs for playlist_change_details
- Added a cache handler to `SpotifyClientCredentials`
- Added the following endpoints
    - `Spotify.current_user_saved_episodes`
    - `Spotify.current_user_saved_episodes_add`
    - `Spotify.current_user_saved_episodes_delete`
    - `Spotify.current_user_saved_episodes_contains`
    - `Spotify.available_markets`

### Changed

- Add support for a list of scopes rather than just a comma separated string of scopes

### Fixed

- Fixed the bugs in `SpotifyOAuth.refresh_access_token` and `SpotifyPKCE.refresh_access_token` which raised the incorrect exception upon receiving an error response from the server. This addresses #645.
- Fixed a bug in `RequestHandler.do_GET` in which the non-existent `state` attribute of `SpotifyOauthError` is accessed. This bug occurs when the user clicks "cancel" in the permissions dialog that opens in the browser.
- Cleaned up the documentation for `SpotifyClientCredentials.__init__`, `SpotifyOAuth.__init__`, and `SpotifyPKCE.__init__`.

## [2.17.1] - 2021-02-28

### Fixed

- `allowed_methods` requires urllib3>=1.26.0

## [2.17.0] - 2021-02-28

### Changed

- moved os.remove(session_cache_path()) inside try block to avoid TypeError on app.py example file
- A warning will no longer be emitted when the cache file does not exist at the specified path
- The docs for the `auth` parameter of `Spotify.init` use the term "access token" instead of "authorization token"
- Changed docs for `search` to mention that you can provide multiple types to search for
- The query parameters of requests are now logged
- Deprecate specifing `cache_path` or `username` directly to `SpotifyOAuth`, `SpotifyPKCE`, and `SpotifyImplicitGrant` constructors, instead directing users to use the `CacheFileHandler` cache handler
- Removed requirement for examples/app.py to specify port multiple times (only SPOTIPY_REDIRECT_URI needs to contain the port)

### Added

- Added log messages for when the access and refresh tokens are retrieved and when they are refreshed
- Support `market` optional parameter in `track`
- Added CacheHandler abstraction to allow users to cache tokens in any way they see fit

### Fixed

- Fixed Spotify.user_playlist_reorder_tracks calling Spotify.playlist_reorder_tracks with an incorrect parameter order
- Fixed deprecated Urllib3 `Retry(method_whitelist=...)` in favor of `Retry(allowed_methods=...)`

## [2.16.1] - 2020-10-24

### Fixed

- playlist_tracks example code no longer prints extra characters on final loop iteration
- SpotifyException now thrown when a request fails & has no response ([#571](https://github.com/plamere/spotipy/issues/571), [#581](https://github.com/plamere/spotipy/issues/581))
- Added scope, `playlist-read-private`, to examples that access user playlists using the spotipy api: current_user_playlists() ([#591](https://github.com/plamere/spotipy/issues/591))
- Enable retries for POST, DELETE, PUT ([#577](https://github.com/plamere/spotipy/issues/577))

### Changed

- both inline and starting import lists are sorted using `isort` module
- changed Max Retries exception code from 599 to 429

## [2.16.0] - 2020-09-16

### Added

- `open_browser` can be passed to the constructors of `SpotifyOAuth` and `SpotifyPKCE` to make it easier to authorize in browserless environments

## [2.15.0] - 2020-09-08

### Added

- `SpotifyPKCE.parse_auth_response_url`, mirroring that method in
    `SpotifyOAuth`

### Changed

- Specifying a cache_path or username is now optional

### Fixed

- Using `SpotifyPKCE.get_authorization_url` will now generate a code
    challenge if needed

## [2.14.0] - 2020-08-29

### Added

- (experimental) Support to search multiple/all markets at once.
- Support to test whether the current user is following certain
    users or artists
- Proper replacements for all deprecated playlist endpoints
    (See https://developer.spotify.com/community/news/2018/06/12/changes-to-playlist-uris/ and below)
- Allow for OAuth 2.0 authorization by instructing the user to open the URL in a browser instead of opening the browser.
- Reason for 403 error in SpotifyException
- Support for the PKCE Auth Flow
- Support to advertise different language to Spotify
- Added 'collaborative' parameter to user_playlist_create method.
- Enforce CHANGELOG update on PR
- Adds `additional_types` parameter to retrieve currently playing podcast episode
- Support to get info about a single category

### Deprecated

- `user_playlist_change_details` in favor of `playlist_change_details`
- `user_playlist_unfollow` in favor of `current_user_unfollow_playlist`
- `user_playlist_add_tracks` in favor of `playlist_add_items`
- `user_playlist_replace_tracks` in favor of `playlist_replace_items`
- `user_playlist_reorder_tracks` in favor of `playlist_reorder_items`
- `user_playlist_remove_all_occurrences_of_tracks` in favor of
    `playlist_remove_all_occurrences_of_items`
- `user_playlist_remove_specific_occurrences_of_tracks` in favor of
    `playlist_remove_specific_occurrences_of_items`
- `user_playlist_follow_playlist` in favor of
    `current_user_follow_playlist`
- `user_playlist_is_following` in favor of `playlist_is_following`
- `playlist_tracks` in favor of `playlist_items`

### Fixed

- fixed issue where episode URIs were being converted to track URIs in playlist calls

## [2.13.0] - 2020-06-25

### Added

- Added `SpotifyImplicitGrant` as an auth manager option. It provides
    user authentication without a client secret but sacrifices the ability
    to refresh the token without user input. (However, read the class
    docstring for security advisory.)
- Added built-in verification of the `state` query parameter
- Added two new attributes: error and error_description to `SpotifyOauthError` exception class to show
    authorization/authentication web api errors details.
- Added `SpotifyStateError` subclass of `SpotifyOauthError`
- Allow extending `SpotifyClientCredentials` and `SpotifyOAuth`
- Added the market paramter to `album_tracks`

### Deprecated

- Deprecated `util.prompt_for_user_token` in favor of `spotipy.Spotify(auth_manager=SpotifyOAuth())`

## [2.12.0] - 2020-04-26

### Added

- Added a method to update the auth token.

### Fixed

- Logging regression due to the addition of `logging.basicConfig()` which was unneeded.

## [2.11.2] - 2020-04-19

### Changed

- Updated the documentation to give more details on the authorization process and reflect
    2020 Spotify Application jargon and practices.

- The local webserver is only started for localhost redirect_uri which specify a port,
    i.e. it is started for `http://localhost:8080` or `http://127.0.0.1:8080`, not for `http://localhost`.

### Fixed

- Issue where using `http://localhost` as redirect_uri would cause the authorization process to hang.

## [2.11.1] - 2020-04-11

### Fixed

- Fixed miscellaneous issues with parsing of callback URL

## [2.11.0] - 2020-04-11

### Added

- Support for shows/podcasts and episodes
- Added CONTRIBUTING.md

### Changed

- Client retry logic has changed as it now uses urllib3's `Retry` in conjunction with requests `Session`
- The session is customizable as it allows for:
    - status_forcelist
    - retries
    - status_retries
    - backoff_factor
- Spin up a local webserver to auto-fill authentication URL
- Use session in SpotifyAuthBase
- Logging used instead of print statements

### Fixed

- Close session when Spotipy object is unloaded
- Propagate refresh token error

## [2.10.0] - 2020-03-18

### Added

- Support for `add_to_queue`
    - **Parameters:**
        - track uri, id, or url
        - device id. If None, then the active device is used.
- Add CHANGELOG and LICENSE to released package

## [2.9.0] - 2020-02-15

### Added

- Support `position_ms` optional parameter in `start_playback`
- Add `requests_timeout` parameter to authentication methods
- Make cache optional in `get_access_token`

## [2.8.0] - 2020-02-12

### Added

- Support for `playlist_cover_image`
- Support `after` and `before` parameter in `current_user_recently_played`
- CI for unit tests
- Automatic `token` refresh
- `auth_manager` and `oauth_manager` optional parameters added to `Spotify`'s init.
- Optional `username` parameter to be passed to `SpotifyOAuth`, to infer a `cache_path` automatically
- Optional `as_dict` parameter to control `SpotifyOAuth`'s `get_access_token` output type. However, this is going to be deprecated in the future, and the method will always return a token string
- Optional `show_dialog` parameter to be passed to `SpotifyOAuth`

### Changed

- Both `SpotifyClientCredentials` and `SpotifyOAuth` inherit from a common `SpotifyAuthBase` which handles common parameters and logics.

## [2.7.1] - 2020-01-20

### Changed

- PyPi release mistake without pulling last merge first

## [2.7.0] - 2020-01-20

### Added

- Support for `playlist_tracks`
- Support for `playlist_upload_cover_image`

### Changed

- `user_playlist_tracks` doesn't require a user anymore (accepts `None`)

### Deprecated

- Deprecated `user_playlist` and `user_playlist_tracks`

## [2.6.3] - 2020-01-16

### Fixed

- Fixed broken doc in 2.6.2

## [2.6.2] - 2020-01-16

### Fixed

- Fixed broken examples in README, examples and doc

### Changed

- Allow session keepalive
- Bump requests to 2.20.0

## [2.6.1] - 2020-01-13

### Fixed

- Fixed inconsistent behaviour with some API methods when
    a full HTTP URL is passed.
- Fixed invalid calls to logging warn method

### Removed

- `mock` no longer needed for install. Only used in `tox`.

## [2.6.0] - 2020-01-12

### Added

- Support for `playlist` to get a playlist without specifying a user
- Support for `current_user_saved_albums_delete`
- Support for `current_user_saved_albums_contains`
- Support for `user_unfollow_artists`
- Support for `user_unfollow_users`
- Lint with flake8 using Github action

### Changed

- Fix typos in doc
- Start following [SemVer](https://semver.org) properly

### Changed

- Made instructions in the CONTRIBUTING.md file more clear such that it is easier to onboard and there are no conflicts with TUTORIAL.md
## [2.5.0] - 2020-01-11

Added follow and player endpoints

## [2.4.4] - 2017-01-04

Python 3 fix

## [2.4.3] - 2017-01-02

Fixed proxy issue in standard auth flow

## [2.4.2] - 2017-01-02

Support getting audio features for a single track

## [2.4.1] - 2017-01-02

Incorporated proxy support

## [2.4.0] - 2016-12-31

Incorporated a number of PRs

## [2.3.8] - 2016-03-31

Added recs, audio features, user top lists

## [2.3.7] - 2015-08-10

Added current_user_followed_artists

## [2.3.6] - 2015-06-03

Support for offset/limit with album_tracks API

## [2.3.5] - 2015-04-28

Fixed bug in auto retry logic

## [2.3.3] - 2015-04-01

Aadded client credential flow

## [2.3.2] - 2015-03-31

Added auto retry logic

## [2.3.0] - 2015-01-05

Added session support added by akx.

## [2.2.0] - 2014-11-15

Added support for user_playlist_tracks

## [2.1.0] - 2014-10-25

Added support for new_releases and featured_playlists

## [2.0.2] - 2014-08-25

Moved to spotipy at pypi

## [1.2.0] - 2014-08-22

Upgraded APIs and docs to make it be a real library

## [1.310.0] - 2014-08-20

Added playlist replace and remove methods. Added auth tests. Improved API docs

## [1.301.0] - 2014-08-19

Upgraded version number to take precedence over previously botched release (sigh)

## [1.50.0] - 2014-08-14

Refactored util out of examples and into the main package

## [1.49.0] - 2014-07-23

Support for "Your Music" tracks (add, delete, get), with examples

## [1.45.0] - 2014-07-07

Support for related artists endpoint. Don't use cache auth codes when scope changes

## [1.44.0] - 2014-07-03

Added show tracks.py example

## [1.43.0] - 2014-06-27

Fixed JSON handling issue

## [1.42.0] - 2014-06-19

Removed dependency on simplejson

## [1.40.0] - 2014-06-12

Initial public release.

## [1.4.2] - 2014-06-21

Added support for retrieving starred playlists

## [1.1.0] - 2014-06-17

Updates to match released API

## [1.1.0] - 2014-05-18

Repackaged for saner imports

## [1.0.0] - 2017-04-05

Initial release<|MERGE_RESOLUTION|>--- conflicted
+++ resolved
@@ -25,11 +25,8 @@
 - Updated links to Spotify in documentation 
 - Fixed error obfuscation when Spotify class is being inherited and an error is raised in the Child's `__init__`
 - Replaced `artist_albums(album_type=...)` with `artist_albums(include_groups=...)` due to an API change.
-<<<<<<< HEAD
+- Restructured the tutorial in `index.rst` to improve logical flow and made some minor edits.
 - Updated _regex_spotify_url to ignore `/intl-<countrycode>` in Spotify links
-=======
-- Restructured the tutorial in `index.rst` to improve logical flow and made some minor edits.
->>>>>>> b109ca72
 
 ### Fixed
 - Fixed unused description parameter in playlist creation example
