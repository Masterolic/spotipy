# Changelog

All notable changes to this project will be documented in this file.

The format is based on [Keep a Changelog](https://keepachangelog.com/en/1.0.0/),
and this project adheres to [Semantic Versioning](https://semver.org/spec/v2.0.0.html).

## Unreleased [3.0.0-alpha]

While this is unreleased, please only add v3 features here.
Rebasing master onto v3 doesn't require a changelog update.

### Added

- `Scope` - An enum which contains all of the authorization scopes (see [here](https://github.com/plamere/spotipy/issues/652#issuecomment-797461311)).

### Changed

- Made `CacheHandler` an abstract base class
- Modified the return structure of the `audio_features` function (wrapping the [Get Audio Features for Several Tracks](https://developer.spotify.com/documentation/web-api/reference/#endpoint-get-several-audio-features) API) to conform to the return structure of the similar methods listed below. The functions wrapping these APIs do not unwrap the single key JSON response, and this is currently the only function that does this.
  - [Get Several Tracks](https://developer.spotify.com/documentation/web-api/reference/#endpoint-get-several-tracks)
  - [Get Multiple Artists](https://developer.spotify.com/documentation/web-api/reference/#endpoint-get-multiple-artists)
  - [Get Multiple Albums](https://developer.spotify.com/documentation/web-api/reference/#endpoint-get-multiple-albums)
- Renamed the `auth` parameter of `Spotify.__init__` to `access_token` for better clarity.
- Removed the `client_credentials_manager` and `oauth_manager` parameters because they are redundant.
- Replaced the `set_auth` and `auth_manager` properties with standard attributes.
- Replaced string concatenations and `str.format()` with f-strings

### Fixed

- Fixed playlist_add_items() to accept only URIs and URLs and not IDs, since 'track' and 'episode' cannot be inferred from ID only

### Removed

- Removed the following deprecated methods from `Spotify`:
  - `playlist_tracks`
  - `user_playlist`
  - `user_playlist_tracks`
  - `user_playlist_change_details`
  - `user_playlist_unfollow`
  - `user_playlist_add_tracks`
  - `user_playlist_replace_tracks`
  - `user_playlist_reorder_tracks`
  - `user_playlist_remove_all_occurrences_of_tracks`
  - `user_playlist_remove_specific_occurrences_of_tracks`
  - `user_playlist_follow_playlist`
  - `user_playlist_is_following`

- Removed the deprecated `as_dict` parameter from the `get_access_token` method of `SpotifyOAuth` and `SpotifyPKCE`.
- Removed the deprecated `get_cached_token` and `_save_token_info` methods of `SpotifyOAuth` and `SpotifyPKCE`.
- Removed `SpotifyImplicitGrant`.
- Removed `prompt_for_user_token`.

## Unreleased [2.x.x]

### Added

- Added examples for audiobooks, shows and episodes methods to examples directory
<<<<<<< HEAD
- Use newer string formatters ([https://pyformat.info](https://pyformat.info))
=======
- Use newer string formatters (https://pyformat.info)
- Marked `recommendation_genre_seeds` as deprecated
>>>>>>> e37b1a8a

### Fixed

- Fixed scripts in examples directory that didn't run correctly
- Updated documentation for `Client.current_user_top_artists` to indicate maximum number of artists limit

### Removed

## [2.25.0] - 2025-03-01

### Added

- Added unit tests for queue functions
- Added detailed function docstrings to 'util.py', including descriptions and special sections that lists arguments, returns, and raises.
- Updated order of instructions for Python and pip package manager installation in TUTORIAL.md
- Updated TUTORIAL.md instructions to match current layout of Spotify Developer Dashboard
- Added test_artist_id, test_artist_url, and test_artists_mixed_ids to non_user_endpoints test.py
- Added rate/request limit to FAQ
- Added custom `urllib3.Retry` class for printing a warning when a rate/request limit is reached.
- Added `personalized_playlist.py`, `track_recommendations.py`, and `audio_features_analysis.py` to `/examples`.
- Discord badge in README
- Added `SpotifyBaseException` and moved all exceptions to `exceptions.py`
- Marked the following methods as deprecated:
  - artist_related_artists
  - recommendations
  - audio_features
  - audio_analysis
  - featured_playlists
  - category_playlists
- Added FAQ entry for inaccessible playlists
- Type annotations to `spotipy.cache_handler`

### Changed

- Split test and lint workflows

### Fixed

- Audiobook integration tests
- Edited docstrings for certain functions in client.py for functions that are no longer in use and have been replaced.
- `current_user_unfollow_playlist()` now supports playlist IDs, URLs, and URIs rather than previously where it only supported playlist IDs.

### Removed

- `mock` no longer listed as a test dependency. Only built-in `unittest.mock` is actually used.

## [2.24.0] - 2024-05-30

### Added

- Added `MemcacheCacheHandler`, a cache handler that stores the token info using pymemcache.
- Added support for audiobook endpoints: `get_audiobook`, `get_audiobooks`, and `get_audiobook_chapters`.
- Added integration tests for audiobook endpoints.
- Added `update` field to `current_user_follow_playlist`.

### Changed

- Fixed error obfuscation when Spotify class is being inherited and an error is raised in the Child's `__init__`
- Replaced `artist_albums(album_type=...)` with `artist_albums(include_groups=...)` due to an API change.
- Updated `_regex_spotify_url` to ignore `/intl-<countrycode>` in Spotify links
- Improved README, docs and examples

### Fixed

- Readthedocs build
- Split `test_current_user_save_and_usave_tracks` unit test

### Removed

- Drop support for EOL Python 3.7

## [2.23.0] - 2023-04-07

### Added

- Added optional `encoder_cls` argument to `CacheFileHandler`, which overwrite default encoder for token before writing to disk
- Integration tests for searching multiple types in multiple markets (non-user endpoints)
- Publish to PyPI action

### Fixed

- Fixed the regex for matching playlist URIs with the format spotify:user:USERNAME:playlist:PLAYLISTID.
- `search_markets` now factors the counts of all types in the `total`  rather than just the first type ([#534](https://github.com/spotipy-dev/spotipy/issues/534))

## [2.22.1] - 2023-01-23

### Added

- Add alternative module installation instruction to README
- Added Comment to README - Getting Started for user to add URI to app in Spotify Developer Dashboard.
- Added playlist_add_tracks.py to example folder

### Changed

- Modified docstring for playlist_add_items() to accept "only URIs or URLs",
  with intended deprecation for IDs in v3

### Fixed

- Path traversal vulnerability that may lead to type confusion in URI handling code
- Update contributing.md

## [2.22.0] - 2022-12-10

### Added

- Integration tests via GHA (non-user endpoints)
- Unit tests for new releases, passing limit parameter with minimum and maximum values of 1 and 50
- Unit tests for categories, omitting country code to test global releases
- Added `CODE_OF_CONDUCT.md`

### Fixed

- Incorrect `category_id` input for test_category
- Assertion value for `test_categories_limit_low` and `test_categories_limit_high`
- Pin GitHub Actions Runner to Ubuntu 20 for Py27
- Fixed potential error where `found` variable in `test_artist_related_artists` is undefined if for loop never evaluates to true
- Fixed false positive test `test_new_releases` which looks up the wrong property of the JSON response object and always evaluates to true

## [2.21.0] - 2022-09-26

### Added

- Added `market` parameter to `album` and `albums` to address ([#753](https://github.com/plamere/spotipy/issues/753)
- Added `show_featured_artists.py` to `/examples`.
- Expanded contribution and license sections of the documentation.
- Added `FlaskSessionCacheHandler`, a cache handler that stores the token info in a flask session.
- Added Python 3.10 in GitHub Actions

### Fixed

- Updated the documentation to specify ISO-639-1 language codes.
- Fix `AttributeError` for `text` attribute of the `Response` object
- Require redis v3 if python2.7 (fixes readthedocs)

## [2.20.0] - 2022-06-18

### Added

- Added `RedisCacheHandler`, a cache handler that stores the token info in Redis.
- Changed URI handling in `client.Spotify._get_id()` to remove queries if provided by error.
- Added a new parameter to `RedisCacheHandler` to allow custom keys (instead of the default `token_info` key)
- Simplify check for existing token in `RedisCacheHandler`

### Changed

- Removed Python 3.5 and added Python 3.9 in GitHub Action

## [2.19.0] - 2021-08-12

### Added

- Added `MemoryCacheHandler`, a cache handler that simply stores the token info in memory as an instance attribute of this class.
- If a network request returns an error status code but the response body cannot be decoded into JSON, then fall back on decoding the body into a string.
- Added `DjangoSessionCacheHandler`, a cache handler that stores the token in the session framework provided by Django. Web apps using spotipy with Django can directly use this for cache handling.

### Fixed

- Fixed a bug in `CacheFileHandler.__init__`: The documentation says that the username will be retrieved from the environment, but it wasn't.
- Fixed a bug in the initializers for the auth managers that produced a spurious warning message if you provide a cache handler, and you set a value for the "SPOTIPY_CLIENT_USERNAME" environment variable.
- Use generated MIT license and fix license type in `pip show`

## [2.18.0] - 2021-04-13

### Added

- Enabled using both short and long IDs for playlist_change_details
- Added a cache handler to `SpotifyClientCredentials`
- Added the following endpoints
  - `Spotify.current_user_saved_episodes`
  - `Spotify.current_user_saved_episodes_add`
  - `Spotify.current_user_saved_episodes_delete`
  - `Spotify.current_user_saved_episodes_contains`
  - `Spotify.available_markets`

### Changed

- Add support for a list of scopes rather than just a comma separated string of scopes

### Fixed

- Fixed the bugs in `SpotifyOAuth.refresh_access_token` and `SpotifyPKCE.refresh_access_token` which raised the incorrect exception upon receiving an error response from the server. This addresses #645.
- Fixed a bug in `RequestHandler.do_GET` in which the non-existent `state` attribute of `SpotifyOauthError` is accessed. This bug occurs when the user clicks "cancel" in the permissions dialog that opens in the browser.
- Cleaned up the documentation for `SpotifyClientCredentials.__init__`, `SpotifyOAuth.__init__`, and `SpotifyPKCE.__init__`.

## [2.17.1] - 2021-02-28

### Fixed

- `allowed_methods` requires urllib3>=1.26.0

## [2.17.0] - 2021-02-28

### Changed

- moved os.remove(session_cache_path()) inside try block to avoid TypeError on app.py example file
- A warning will no longer be emitted when the cache file does not exist at the specified path
- The docs for the `auth` parameter of `Spotify.init` use the term "access token" instead of "authorization token"
- Changed docs for `search` to mention that you can provide multiple types to search for
- The query parameters of requests are now logged
- Deprecate specifying `cache_path` or `username` directly to `SpotifyOAuth`, `SpotifyPKCE`, and `SpotifyImplicitGrant` constructors, instead directing users to use the `CacheFileHandler` cache handler
- Removed requirement for examples/app.py to specify port multiple times (only SPOTIPY_REDIRECT_URI needs to contain the port)

### Added

- Added log messages for when the access and refresh tokens are retrieved and when they are refreshed
- Support `market` optional parameter in `track`
- Added CacheHandler abstraction to allow users to cache tokens in any way they see fit

### Fixed

- Fixed Spotify.user_playlist_reorder_tracks calling Spotify.playlist_reorder_tracks with an incorrect parameter order
- Fixed deprecated Urllib3 `Retry(method_whitelist=...)` in favor of `Retry(allowed_methods=...)`

## [2.16.1] - 2020-10-24

### Fixed

- playlist_tracks example code no longer prints extra characters on final loop iteration
- SpotifyException now thrown when a request fails & has no response ([#571](https://github.com/plamere/spotipy/issues/571), [#581](https://github.com/plamere/spotipy/issues/581))
- Added scope, `playlist-read-private`, to examples that access user playlists using the spotipy api: current_user_playlists() ([#591](https://github.com/plamere/spotipy/issues/591))
- Enable retries for POST, DELETE, PUT ([#577](https://github.com/plamere/spotipy/issues/577))

### Changed

- both inline and starting import lists are sorted using `isort` module
- changed Max Retries exception code from 599 to 429

## [2.16.0] - 2020-09-16

### Added

- `open_browser` can be passed to the constructors of `SpotifyOAuth` and `SpotifyPKCE` to make it easier to authorize in browserless environments

## [2.15.0] - 2020-09-08

### Added

- `SpotifyPKCE.parse_auth_response_url`, mirroring that method in
    `SpotifyOAuth`

### Changed

- Specifying a cache_path or username is now optional

### Fixed

- Using `SpotifyPKCE.get_authorization_url` will now generate a code
    challenge if needed

## [2.14.0] - 2020-08-29

### Added

- (experimental) Support to search multiple/all markets at once.
- Support to test whether the current user is following certain
    users or artists
- Proper replacements for all deprecated playlist endpoints
    (See <https://developer.spotify.com/community/news/2018/06/12/changes-to-playlist-uris/> and below)
- Allow for OAuth 2.0 authorization by instructing the user to open the URL in a browser instead of opening the browser.
- Reason for 403 error in SpotifyException
- Support for the PKCE Auth Flow
- Support to advertise different language to Spotify
- Added 'collaborative' parameter to user_playlist_create method.
- Enforce CHANGELOG update on PR
- Adds `additional_types` parameter to retrieve currently playing podcast episode
- Support to get info about a single category

### Deprecated

- `user_playlist_change_details` in favor of `playlist_change_details`
- `user_playlist_unfollow` in favor of `current_user_unfollow_playlist`
- `user_playlist_add_tracks` in favor of `playlist_add_items`
- `user_playlist_replace_tracks` in favor of `playlist_replace_items`
- `user_playlist_reorder_tracks` in favor of `playlist_reorder_items`
- `user_playlist_remove_all_occurrences_of_tracks` in favor of
    `playlist_remove_all_occurrences_of_items`
- `user_playlist_remove_specific_occurrences_of_tracks` in favor of
    `playlist_remove_specific_occurrences_of_items`
- `user_playlist_follow_playlist` in favor of
    `current_user_follow_playlist`
- `user_playlist_is_following` in favor of `playlist_is_following`
- `playlist_tracks` in favor of `playlist_items`

### Fixed

- fixed issue where episode URIs were being converted to track URIs in playlist calls

## [2.13.0] - 2020-06-25

### Added

- Added `SpotifyImplicitGrant` as an auth manager option. It provides
    user authentication without a client secret but sacrifices the ability
    to refresh the token without user input. (However, read the class
    docstring for security advisory.)
- Added built-in verification of the `state` query parameter
- Added two new attributes: error and error_description to `SpotifyOauthError` exception class to show
    authorization/authentication web api errors details.
- Added `SpotifyStateError` subclass of `SpotifyOauthError`
- Allow extending `SpotifyClientCredentials` and `SpotifyOAuth`
- Added the market parameter to `album_tracks`

### Deprecated

- Deprecated `util.prompt_for_user_token` in favor of `spotipy.Spotify(auth_manager=SpotifyOAuth())`

## [2.12.0] - 2020-04-26

### Added

- Added a method to update the auth token.

### Fixed

- Logging regression due to the addition of `logging.basicConfig()` which was unneeded.

## [2.11.2] - 2020-04-19

### Changed

- Updated the documentation to give more details on the authorization process and reflect
    2020 Spotify Application jargon and practices.

- The local webserver is only started for localhost redirect_uri which specify a port,
    i.e. it is started for `http://localhost:8080` or `http://127.0.0.1:8080`, not for `http://localhost`.

### Fixed

- Issue where using `http://localhost` as redirect_uri would cause the authorization process to hang.

## [2.11.1] - 2020-04-11

### Fixed

- Fixed miscellaneous issues with parsing of callback URL

## [2.11.0] - 2020-04-11

### Added

- Support for shows/podcasts and episodes
- Added CONTRIBUTING.md

### Changed

- Client retry logic has changed as it now uses urllib3's `Retry` in conjunction with requests `Session`
- The session is customizable as it allows for:
  - status_forcelist
  - retries
  - status_retries
  - backoff_factor
- Spin up a local webserver to autofill authentication URL
- Use session in SpotifyAuthBase
- Logging used instead of print statements

### Fixed

- Close session when Spotipy object is unloaded
- Propagate refresh token error

## [2.10.0] - 2020-03-18

### Added

- Support for `add_to_queue`
  - **Parameters:**
    - track uri, id, or url
    - device id. If None, then the active device is used.
- Add CHANGELOG and LICENSE to released package

## [2.9.0] - 2020-02-15

### Added

- Support `position_ms` optional parameter in `start_playback`
- Add `requests_timeout` parameter to authentication methods
- Make cache optional in `get_access_token`

## [2.8.0] - 2020-02-12

### Added

- Support for `playlist_cover_image`
- Support `after` and `before` parameter in `current_user_recently_played`
- CI for unit tests
- Automatic `token` refresh
- `auth_manager` and `oauth_manager` optional parameters added to `Spotify`'s init.
- Optional `username` parameter to be passed to `SpotifyOAuth`, to infer a `cache_path` automatically
- Optional `as_dict` parameter to control `SpotifyOAuth`'s `get_access_token` output type. However, this is going to be deprecated in the future, and the method will always return a token string
- Optional `show_dialog` parameter to be passed to `SpotifyOAuth`

### Changed

- Both `SpotifyClientCredentials` and `SpotifyOAuth` inherit from a common `SpotifyAuthBase` which handles common parameters and logics.

## [2.7.1] - 2020-01-20

### Changed

- PyPi release mistake without pulling last merge first

## [2.7.0] - 2020-01-20

### Added

- Support for `playlist_tracks`
- Support for `playlist_upload_cover_image`

### Changed

- `user_playlist_tracks` doesn't require a user anymore (accepts `None`)

### Deprecated

- Deprecated `user_playlist` and `user_playlist_tracks`

## [2.6.3] - 2020-01-16

### Fixed

- Fixed broken doc in 2.6.2

## [2.6.2] - 2020-01-16

### Fixed

- Fixed broken examples in README, examples and doc

### Changed

- Allow session keepalive
- Bump requests to 2.20.0

## [2.6.1] - 2020-01-13

### Fixed

- Fixed inconsistent behaviour with some API methods when
    a full HTTP URL is passed.
- Fixed invalid calls to logging warn method

### Removed

- `mock` no longer needed for install. Only used in `tox`.

## [2.6.0] - 2020-01-12

### Added

- Support for `playlist` to get a playlist without specifying a user
- Support for `current_user_saved_albums_delete`
- Support for `current_user_saved_albums_contains`
- Support for `user_unfollow_artists`
- Support for `user_unfollow_users`
- Lint with flake8 using GitHub action

### Changed

- Fix typos in doc
- Start following [SemVer](https://semver.org) properly

### Changed

- Made instructions in the CONTRIBUTING.md file more clear such that it is easier to onboard and there are no conflicts with TUTORIAL.md

## [2.5.0] - 2020-01-11

Added follow and player endpoints

## [2.4.4] - 2017-01-04

Python 3 fix

## [2.4.3] - 2017-01-02

Fixed proxy issue in standard auth flow

## [2.4.2] - 2017-01-02

Support getting audio features for a single track

## [2.4.1] - 2017-01-02

Incorporated proxy support

## [2.4.0] - 2016-12-31

Incorporated a number of PRs

## [2.3.8] - 2016-03-31

Added recs, audio features, user top lists

## [2.3.7] - 2015-08-10

Added current_user_followed_artists

## [2.3.6] - 2015-06-03

Support for offset/limit with album_tracks API

## [2.3.5] - 2015-04-28

Fixed bug in auto retry logic

## [2.3.3] - 2015-04-01

Added client credential flow

## [2.3.2] - 2015-03-31

Added auto retry logic

## [2.3.0] - 2015-01-05

Added session support added by akx.

## [2.2.0] - 2014-11-15

Added support for user_playlist_tracks

## [2.1.0] - 2014-10-25

Added support for new_releases and featured_playlists

## [2.0.2] - 2014-08-25

Moved to spotipy at pypi

## [1.2.0] - 2014-08-22

Upgraded APIs and docs to make it be a real library

## [1.310.0] - 2014-08-20

Added playlist replace and remove methods. Added auth tests. Improved API docs

## [1.301.0] - 2014-08-19

Upgraded version number to take precedence over previously botched release (sigh)

## [1.50.0] - 2014-08-14

Refactored util out of examples and into the main package

## [1.49.0] - 2014-07-23

Support for "Your Music" tracks (add, delete, get), with examples

## [1.45.0] - 2014-07-07

Support for related artists' endpoint. Don't use cache auth codes when scope changes

## [1.44.0] - 2014-07-03

Added show tracks.py example

## [1.43.0] - 2014-06-27

Fixed JSON handling issue

## [1.42.0] - 2014-06-19

Removed dependency on simplejson

## [1.40.0] - 2014-06-12

Initial public release.

## [1.4.2] - 2014-06-21

Added support for retrieving starred playlists

## [1.1.0] - 2014-06-17

Updates to match released API

## [1.1.0] - 2014-05-18

Repackaged for saner imports

## [1.0.0] - 2017-04-05

Initial release<|MERGE_RESOLUTION|>--- conflicted
+++ resolved
@@ -56,12 +56,8 @@
 ### Added
 
 - Added examples for audiobooks, shows and episodes methods to examples directory
-<<<<<<< HEAD
 - Use newer string formatters ([https://pyformat.info](https://pyformat.info))
-=======
-- Use newer string formatters (https://pyformat.info)
 - Marked `recommendation_genre_seeds` as deprecated
->>>>>>> e37b1a8a
 
 ### Fixed
 
