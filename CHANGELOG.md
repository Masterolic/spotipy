# Changelog

All notable changes to this project will be documented in this file.

The format is based on [Keep a Changelog](https://keepachangelog.com/en/1.0.0/),
and this project adheres to [Semantic Versioning](https://semver.org/spec/v2.0.0.html).

## Unreleased
Add your changes below.

### Added
- Added examples for audiobooks, shows and episodes methods to examples directory

### Fixed
- Fixed scripts in examples directory that didn't run correctly

### Removed

## [2.25.0] - 2025-03-01

### Added
- Added unit tests for queue functions
- Added detailed function docstrings to 'util.py', including descriptions and special sections that lists arguments, returns, and raises.
- Updated order of instructions for Python and pip package manager installation in TUTORIAL.md
- Updated TUTORIAL.md instructions to match current layout of Spotify Developer Dashboard
- Added test_artist_id, test_artist_url, and test_artists_mixed_ids to non_user_endpoints test.py
- Added rate/request limit to FAQ
- Added custom `urllib3.Retry` class for printing a warning when a rate/request limit is reached.
- Added `personalized_playlist.py`, `track_recommendations.py`, and `audio_features_analysis.py` to `/examples`.
- Discord badge in README
- Added `SpotifyBaseException` and moved all exceptions to `exceptions.py`
<<<<<<< HEAD
- Updated documentation for `Client.current_user_top_artists` to indicate maximum number of artists limit
=======
- Marked the following methods as deprecated:
  - artist_related_artists
  - recommendations
  - audio_features
  - audio_analysis
  - featured_playlists
  - category_playlists
- Added FAQ entry for inaccessible playlists
>>>>>>> ba01a6ae

### Fixed
- Audiobook integration tests
- Edited docstrings for certain functions in client.py for functions that are no longer in use and have been replaced.
- `current_user_unfollow_playlist()` now supports playlist IDs, URLs, and URIs rather than previously where it only supported playlist IDs.

### Removed
- `mock` no longer listed as a test dependency. Only built-in `unittest.mock` is actually used.

## [2.24.0] - 2024-05-30

### Added
- Added `MemcacheCacheHandler`, a cache handler that stores the token info using pymemcache.
- Added support for audiobook endpoints: `get_audiobook`, `get_audiobooks`, and `get_audiobook_chapters`.
- Added integration tests for audiobook endpoints.
- Added `update` field to `current_user_follow_playlist`.

### Changed
- Fixed error obfuscation when Spotify class is being inherited and an error is raised in the Child's `__init__`
- Replaced `artist_albums(album_type=...)` with `artist_albums(include_groups=...)` due to an API change.
- Updated `_regex_spotify_url` to ignore `/intl-<countrycode>` in Spotify links
- Improved README, docs and examples

### Fixed
- Readthedocs build
- Split `test_current_user_save_and_usave_tracks` unit test

### Removed
- Drop support for EOL Python 3.7

## [2.23.0] - 2023-04-07

### Added
- Added optional `encoder_cls` argument to `CacheFileHandler`, which overwrite default encoder for token before writing to disk
- Integration tests for searching multiple types in multiple markets (non-user endpoints)
- Publish to PyPI action

### Fixed
- Fixed the regex for matching playlist URIs with the format spotify:user:USERNAME:playlist:PLAYLISTID.
- `search_markets` now factors the counts of all types in the `total`  rather than just the first type ([#534](https://github.com/spotipy-dev/spotipy/issues/534))

## [2.22.1] - 2023-01-23

### Added

- Add alternative module installation instruction to README
- Added Comment to README - Getting Started for user to add URI to app in Spotify Developer Dashboard. 
- Added playlist_add_tracks.py to example folder

### Changed

- Modified docstring for playlist_add_items() to accept "only URIs or URLs",
  with intended deprecation for IDs in v3

### Fixed

- Path traversal vulnerability that may lead to type confusion in URI handling code
- Update contributing.md

## [2.22.0] - 2022-12-10

### Added

- Integration tests via GHA (non-user endpoints)
- Unit tests for new releases, passing limit parameter with minimum and maximum values of 1 and 50
- Unit tests for categories, omitting country code to test global releases
- Added `CODE_OF_CONDUCT.md`

### Fixed

- Incorrect `category_id` input for test_category
- Assertion value for `test_categories_limit_low` and `test_categories_limit_high`
- Pin GitHub Actions Runner to Ubuntu 20 for Py27
- Fixed potential error where `found` variable in `test_artist_related_artists` is undefined if for loop never evaluates to true
- Fixed false positive test `test_new_releases` which looks up the wrong property of the JSON response object and always evaluates to true

## [2.21.0] - 2022-09-26

### Added

- Added `market` parameter to `album` and `albums` to address ([#753](https://github.com/plamere/spotipy/issues/753)
- Added `show_featured_artists.py` to `/examples`.
- Expanded contribution and license sections of the documentation.
- Added `FlaskSessionCacheHandler`, a cache handler that stores the token info in a flask session.
- Added Python 3.10 in GitHub Actions

### Fixed

- Updated the documentation to specify ISO-639-1 language codes.
- Fix `AttributeError` for `text` attribute of the `Response` object
- Require redis v3 if python2.7 (fixes readthedocs)

## [2.20.0] - 2022-06-18

### Added

- Added `RedisCacheHandler`, a cache handler that stores the token info in Redis.
- Changed URI handling in `client.Spotify._get_id()` to remove queries if provided by error.
- Added a new parameter to `RedisCacheHandler` to allow custom keys (instead of the default `token_info` key)
- Simplify check for existing token in `RedisCacheHandler`

### Changed

- Removed Python 3.5 and added Python 3.9 in GitHub Action

## [2.19.0] - 2021-08-12

### Added

- Added `MemoryCacheHandler`, a cache handler that simply stores the token info in memory as an instance attribute of this class.
- If a network request returns an error status code but the response body cannot be decoded into JSON, then fall back on decoding the body into a string.
- Added `DjangoSessionCacheHandler`, a cache handler that stores the token in the session framework provided by Django. Web apps using spotipy with Django can directly use this for cache handling.

### Fixed

- Fixed a bug in `CacheFileHandler.__init__`: The documentation says that the username will be retrieved from the environment, but it wasn't.
- Fixed a bug in the initializers for the auth managers that produced a spurious warning message if you provide a cache handler, and you set a value for the "SPOTIPY_CLIENT_USERNAME" environment variable.
- Use generated MIT license and fix license type in `pip show`

## [2.18.0] - 2021-04-13

### Added

- Enabled using both short and long IDs for playlist_change_details
- Added a cache handler to `SpotifyClientCredentials`
- Added the following endpoints
    - `Spotify.current_user_saved_episodes`
    - `Spotify.current_user_saved_episodes_add`
    - `Spotify.current_user_saved_episodes_delete`
    - `Spotify.current_user_saved_episodes_contains`
    - `Spotify.available_markets`

### Changed

- Add support for a list of scopes rather than just a comma separated string of scopes

### Fixed

- Fixed the bugs in `SpotifyOAuth.refresh_access_token` and `SpotifyPKCE.refresh_access_token` which raised the incorrect exception upon receiving an error response from the server. This addresses #645.
- Fixed a bug in `RequestHandler.do_GET` in which the non-existent `state` attribute of `SpotifyOauthError` is accessed. This bug occurs when the user clicks "cancel" in the permissions dialog that opens in the browser.
- Cleaned up the documentation for `SpotifyClientCredentials.__init__`, `SpotifyOAuth.__init__`, and `SpotifyPKCE.__init__`.

## [2.17.1] - 2021-02-28

### Fixed

- `allowed_methods` requires urllib3>=1.26.0

## [2.17.0] - 2021-02-28

### Changed

- moved os.remove(session_cache_path()) inside try block to avoid TypeError on app.py example file
- A warning will no longer be emitted when the cache file does not exist at the specified path
- The docs for the `auth` parameter of `Spotify.init` use the term "access token" instead of "authorization token"
- Changed docs for `search` to mention that you can provide multiple types to search for
- The query parameters of requests are now logged
- Deprecate specifying `cache_path` or `username` directly to `SpotifyOAuth`, `SpotifyPKCE`, and `SpotifyImplicitGrant` constructors, instead directing users to use the `CacheFileHandler` cache handler
- Removed requirement for examples/app.py to specify port multiple times (only SPOTIPY_REDIRECT_URI needs to contain the port)

### Added

- Added log messages for when the access and refresh tokens are retrieved and when they are refreshed
- Support `market` optional parameter in `track`
- Added CacheHandler abstraction to allow users to cache tokens in any way they see fit

### Fixed

- Fixed Spotify.user_playlist_reorder_tracks calling Spotify.playlist_reorder_tracks with an incorrect parameter order
- Fixed deprecated Urllib3 `Retry(method_whitelist=...)` in favor of `Retry(allowed_methods=...)`

## [2.16.1] - 2020-10-24

### Fixed

- playlist_tracks example code no longer prints extra characters on final loop iteration
- SpotifyException now thrown when a request fails & has no response ([#571](https://github.com/plamere/spotipy/issues/571), [#581](https://github.com/plamere/spotipy/issues/581))
- Added scope, `playlist-read-private`, to examples that access user playlists using the spotipy api: current_user_playlists() ([#591](https://github.com/plamere/spotipy/issues/591))
- Enable retries for POST, DELETE, PUT ([#577](https://github.com/plamere/spotipy/issues/577))

### Changed

- both inline and starting import lists are sorted using `isort` module
- changed Max Retries exception code from 599 to 429

## [2.16.0] - 2020-09-16

### Added

- `open_browser` can be passed to the constructors of `SpotifyOAuth` and `SpotifyPKCE` to make it easier to authorize in browserless environments

## [2.15.0] - 2020-09-08

### Added

- `SpotifyPKCE.parse_auth_response_url`, mirroring that method in
    `SpotifyOAuth`

### Changed

- Specifying a cache_path or username is now optional

### Fixed

- Using `SpotifyPKCE.get_authorization_url` will now generate a code
    challenge if needed

## [2.14.0] - 2020-08-29

### Added

- (experimental) Support to search multiple/all markets at once.
- Support to test whether the current user is following certain
    users or artists
- Proper replacements for all deprecated playlist endpoints
    (See https://developer.spotify.com/community/news/2018/06/12/changes-to-playlist-uris/ and below)
- Allow for OAuth 2.0 authorization by instructing the user to open the URL in a browser instead of opening the browser.
- Reason for 403 error in SpotifyException
- Support for the PKCE Auth Flow
- Support to advertise different language to Spotify
- Added 'collaborative' parameter to user_playlist_create method.
- Enforce CHANGELOG update on PR
- Adds `additional_types` parameter to retrieve currently playing podcast episode
- Support to get info about a single category

### Deprecated

- `user_playlist_change_details` in favor of `playlist_change_details`
- `user_playlist_unfollow` in favor of `current_user_unfollow_playlist`
- `user_playlist_add_tracks` in favor of `playlist_add_items`
- `user_playlist_replace_tracks` in favor of `playlist_replace_items`
- `user_playlist_reorder_tracks` in favor of `playlist_reorder_items`
- `user_playlist_remove_all_occurrences_of_tracks` in favor of
    `playlist_remove_all_occurrences_of_items`
- `user_playlist_remove_specific_occurrences_of_tracks` in favor of
    `playlist_remove_specific_occurrences_of_items`
- `user_playlist_follow_playlist` in favor of
    `current_user_follow_playlist`
- `user_playlist_is_following` in favor of `playlist_is_following`
- `playlist_tracks` in favor of `playlist_items`

### Fixed

- fixed issue where episode URIs were being converted to track URIs in playlist calls

## [2.13.0] - 2020-06-25

### Added

- Added `SpotifyImplicitGrant` as an auth manager option. It provides
    user authentication without a client secret but sacrifices the ability
    to refresh the token without user input. (However, read the class
    docstring for security advisory.)
- Added built-in verification of the `state` query parameter
- Added two new attributes: error and error_description to `SpotifyOauthError` exception class to show
    authorization/authentication web api errors details.
- Added `SpotifyStateError` subclass of `SpotifyOauthError`
- Allow extending `SpotifyClientCredentials` and `SpotifyOAuth`
- Added the market parameter to `album_tracks`

### Deprecated

- Deprecated `util.prompt_for_user_token` in favor of `spotipy.Spotify(auth_manager=SpotifyOAuth())`

## [2.12.0] - 2020-04-26

### Added

- Added a method to update the auth token.

### Fixed

- Logging regression due to the addition of `logging.basicConfig()` which was unneeded.

## [2.11.2] - 2020-04-19

### Changed

- Updated the documentation to give more details on the authorization process and reflect
    2020 Spotify Application jargon and practices.

- The local webserver is only started for localhost redirect_uri which specify a port,
    i.e. it is started for `http://localhost:8080` or `http://127.0.0.1:8080`, not for `http://localhost`.

### Fixed

- Issue where using `http://localhost` as redirect_uri would cause the authorization process to hang.

## [2.11.1] - 2020-04-11

### Fixed

- Fixed miscellaneous issues with parsing of callback URL

## [2.11.0] - 2020-04-11

### Added

- Support for shows/podcasts and episodes
- Added CONTRIBUTING.md

### Changed

- Client retry logic has changed as it now uses urllib3's `Retry` in conjunction with requests `Session`
- The session is customizable as it allows for:
    - status_forcelist
    - retries
    - status_retries
    - backoff_factor
- Spin up a local webserver to autofill authentication URL
- Use session in SpotifyAuthBase
- Logging used instead of print statements

### Fixed

- Close session when Spotipy object is unloaded
- Propagate refresh token error

## [2.10.0] - 2020-03-18

### Added

- Support for `add_to_queue`
    - **Parameters:**
        - track uri, id, or url
        - device id. If None, then the active device is used.
- Add CHANGELOG and LICENSE to released package

## [2.9.0] - 2020-02-15

### Added

- Support `position_ms` optional parameter in `start_playback`
- Add `requests_timeout` parameter to authentication methods
- Make cache optional in `get_access_token`

## [2.8.0] - 2020-02-12

### Added

- Support for `playlist_cover_image`
- Support `after` and `before` parameter in `current_user_recently_played`
- CI for unit tests
- Automatic `token` refresh
- `auth_manager` and `oauth_manager` optional parameters added to `Spotify`'s init.
- Optional `username` parameter to be passed to `SpotifyOAuth`, to infer a `cache_path` automatically
- Optional `as_dict` parameter to control `SpotifyOAuth`'s `get_access_token` output type. However, this is going to be deprecated in the future, and the method will always return a token string
- Optional `show_dialog` parameter to be passed to `SpotifyOAuth`

### Changed

- Both `SpotifyClientCredentials` and `SpotifyOAuth` inherit from a common `SpotifyAuthBase` which handles common parameters and logics.

## [2.7.1] - 2020-01-20

### Changed

- PyPi release mistake without pulling last merge first

## [2.7.0] - 2020-01-20

### Added

- Support for `playlist_tracks`
- Support for `playlist_upload_cover_image`

### Changed

- `user_playlist_tracks` doesn't require a user anymore (accepts `None`)

### Deprecated

- Deprecated `user_playlist` and `user_playlist_tracks`

## [2.6.3] - 2020-01-16

### Fixed

- Fixed broken doc in 2.6.2

## [2.6.2] - 2020-01-16

### Fixed

- Fixed broken examples in README, examples and doc

### Changed

- Allow session keepalive
- Bump requests to 2.20.0

## [2.6.1] - 2020-01-13

### Fixed

- Fixed inconsistent behaviour with some API methods when
    a full HTTP URL is passed.
- Fixed invalid calls to logging warn method

### Removed

- `mock` no longer needed for install. Only used in `tox`.

## [2.6.0] - 2020-01-12

### Added

- Support for `playlist` to get a playlist without specifying a user
- Support for `current_user_saved_albums_delete`
- Support for `current_user_saved_albums_contains`
- Support for `user_unfollow_artists`
- Support for `user_unfollow_users`
- Lint with flake8 using GitHub action

### Changed

- Fix typos in doc
- Start following [SemVer](https://semver.org) properly

### Changed

- Made instructions in the CONTRIBUTING.md file more clear such that it is easier to onboard and there are no conflicts with TUTORIAL.md
## [2.5.0] - 2020-01-11

Added follow and player endpoints

## [2.4.4] - 2017-01-04

Python 3 fix

## [2.4.3] - 2017-01-02

Fixed proxy issue in standard auth flow

## [2.4.2] - 2017-01-02

Support getting audio features for a single track

## [2.4.1] - 2017-01-02

Incorporated proxy support

## [2.4.0] - 2016-12-31

Incorporated a number of PRs

## [2.3.8] - 2016-03-31

Added recs, audio features, user top lists

## [2.3.7] - 2015-08-10

Added current_user_followed_artists

## [2.3.6] - 2015-06-03

Support for offset/limit with album_tracks API

## [2.3.5] - 2015-04-28

Fixed bug in auto retry logic

## [2.3.3] - 2015-04-01

Added client credential flow

## [2.3.2] - 2015-03-31

Added auto retry logic

## [2.3.0] - 2015-01-05

Added session support added by akx.

## [2.2.0] - 2014-11-15

Added support for user_playlist_tracks

## [2.1.0] - 2014-10-25

Added support for new_releases and featured_playlists

## [2.0.2] - 2014-08-25

Moved to spotipy at pypi

## [1.2.0] - 2014-08-22

Upgraded APIs and docs to make it be a real library

## [1.310.0] - 2014-08-20

Added playlist replace and remove methods. Added auth tests. Improved API docs

## [1.301.0] - 2014-08-19

Upgraded version number to take precedence over previously botched release (sigh)

## [1.50.0] - 2014-08-14

Refactored util out of examples and into the main package

## [1.49.0] - 2014-07-23

Support for "Your Music" tracks (add, delete, get), with examples

## [1.45.0] - 2014-07-07

Support for related artists' endpoint. Don't use cache auth codes when scope changes

## [1.44.0] - 2014-07-03

Added show tracks.py example

## [1.43.0] - 2014-06-27

Fixed JSON handling issue

## [1.42.0] - 2014-06-19

Removed dependency on simplejson

## [1.40.0] - 2014-06-12

Initial public release.

## [1.4.2] - 2014-06-21

Added support for retrieving starred playlists

## [1.1.0] - 2014-06-17

Updates to match released API

## [1.1.0] - 2014-05-18

Repackaged for saner imports

## [1.0.0] - 2017-04-05

Initial release<|MERGE_RESOLUTION|>--- conflicted
+++ resolved
@@ -13,6 +13,7 @@
 
 ### Fixed
 - Fixed scripts in examples directory that didn't run correctly
+- Updated documentation for `Client.current_user_top_artists` to indicate maximum number of artists limit
 
 ### Removed
 
@@ -29,9 +30,6 @@
 - Added `personalized_playlist.py`, `track_recommendations.py`, and `audio_features_analysis.py` to `/examples`.
 - Discord badge in README
 - Added `SpotifyBaseException` and moved all exceptions to `exceptions.py`
-<<<<<<< HEAD
-- Updated documentation for `Client.current_user_top_artists` to indicate maximum number of artists limit
-=======
 - Marked the following methods as deprecated:
   - artist_related_artists
   - recommendations
@@ -40,7 +38,6 @@
   - featured_playlists
   - category_playlists
 - Added FAQ entry for inaccessible playlists
->>>>>>> ba01a6ae
 
 ### Fixed
 - Audiobook integration tests
