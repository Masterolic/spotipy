# Changelog

All notable changes to this project will be documented in this file.

The format is based on [Keep a Changelog](https://keepachangelog.com/en/1.0.0/),
and this project adheres to [Semantic Versioning](https://semver.org/spec/v2.0.0.html).

## Unreleased

### Added

- Added support for audiobook endpoints: get_audiobook, get_audiobooks, and get_audiobook_chapters.
- Added integration tests for audiobook endpoints.
- Removed `python 2.7` from GitHub Actions CI workflow. Python v2.7 reached end of life support and is no longer supported by Ubuntu 20.04.
- Removed `python 3.6` from GitHub Actions CI workflow. Ubuntu 20.04 is not available in GitHub Actions for `python 3.6`.

### Changed
- Changes the YouTube video link for authentication tutorial (the old video was in low definition, the new one is in high definition)
- Updated links to Spotify in documentation
- Improve usability on README.md
<<<<<<< HEAD
- Updated _regex_spotify_url to ignore `/intl-<countrycode>` in Spotify links
=======
- Fix `user_playlists_contents` example. 

### Fixed
- Fixed unused description parameter in playlist creation example
>>>>>>> 160a57a1

## [2.23.0] - 2023-04-07

### Added
- Added optional `encoder_cls` argument to `CacheFileHandler`, which overwrite default encoder for token before writing to disk
- Integration tests for searching multiple types in multiple markets (non-user endpoints)
- Publish to PyPI action

### Fixed
- Fixed the regex for matching playlist URIs with the format spotify:user:USERNAME:playlist:PLAYLISTID.
- `search_markets` now factors the counts of all types in the `total`  rather than just the first type ([#534](https://github.com/spotipy-dev/spotipy/issues/534))

## [2.22.1] - 2023-01-23

### Added

- Add alternative module installation instruction to README
- Added Comment to README - Getting Started for user to add URI to app in Spotify Developer Dashboard. 
- Added playlist_add_tracks.py to example folder

### Changed

- Modified docstring for playlist_add_items() to accept "only URIs or URLs",
  with intended deprecation for IDs in v3

### Fixed

- Path traversal vulnerability that may lead to type confusion in URI handling code
- Update contributing.md

## [2.22.0] - 2022-12-10

### Added

- Integration tests via GHA (non-user endpoints)
- Unit tests for new releases, passing limit parameter with minimum and maximum values of 1 and 50
- Unit tests for categories, omitting country code to test global releases
- Added `CODE_OF_CONDUCT.md`

### Fixed

- Incorrect `category_id` input for test_category
- Assertion value for `test_categories_limit_low` and `test_categories_limit_high`
- Pin Github Actions Runner to Ubuntu 20 for Py27
- Fixed potential error where `found` variable in `test_artist_related_artists` is undefined if for loop never evaluates to true
- Fixed false positive test `test_new_releases` which looks up the wrong property of the JSON response object and always evaluates to true

## [2.21.0] - 2022-09-26

### Added

- Added `market` parameter to `album` and `albums` to address ([#753](https://github.com/plamere/spotipy/issues/753)
- Added `show_featured_artists.py` to `/examples`.
- Expanded contribution and license sections of the documentation.
- Added `FlaskSessionCacheHandler`, a cache handler that stores the token info in a flask session.
- Added Python 3.10 in GitHub Actions

### Fixed

- Updated the documentation to specify ISO-639-1 language codes.
- Fix `AttributeError` for `text` attribute of the `Response` object
- Require redis v3 if python2.7 (fixes readthedocs)

## [2.20.0] - 2022-06-18

### Added

- Added `RedisCacheHandler`, a cache handler that stores the token info in Redis.
- Changed URI handling in `client.Spotify._get_id()` to remove qureies if provided by error.
- Added a new parameter to `RedisCacheHandler` to allow custom keys (instead of the default `token_info` key)
- Simplify check for existing token in `RedisCacheHandler`

### Changed

- Removed Python 3.5 and added Python 3.9 in Github Action

## [2.19.0] - 2021-08-12

### Added

- Added `MemoryCacheHandler`, a cache handler that simply stores the token info in memory as an instance attribute of this class.
- If a network request returns an error status code but the response body cannot be decoded into JSON, then fall back on decoding the body into a string.
- Added `DjangoSessionCacheHandler`, a cache handler that stores the token in the session framework provided by Django. Web apps using spotipy with Django can directly use this for cache handling.

### Fixed

- Fixed a bug in `CacheFileHandler.__init__`: The documentation says that the username will be retrieved from the environment, but it wasn't.
- Fixed a bug in the initializers for the auth managers that produced a spurious warning message if you provide a cache handler and you set a value for the "SPOTIPY_CLIENT_USERNAME" environment variable.
- Use generated MIT license and fix license type in `pip show`

## [2.18.0] - 2021-04-13

### Added

- Enabled using both short and long IDs for playlist_change_details
- Added a cache handler to `SpotifyClientCredentials`
- Added the following endpoints
    - `Spotify.current_user_saved_episodes`
    - `Spotify.current_user_saved_episodes_add`
    - `Spotify.current_user_saved_episodes_delete`
    - `Spotify.current_user_saved_episodes_contains`
    - `Spotify.available_markets`

### Changed

- Add support for a list of scopes rather than just a comma separated string of scopes

### Fixed

- Fixed the bugs in `SpotifyOAuth.refresh_access_token` and `SpotifyPKCE.refresh_access_token` which raised the incorrect exception upon receiving an error response from the server. This addresses #645.
- Fixed a bug in `RequestHandler.do_GET` in which the non-existent `state` attribute of `SpotifyOauthError` is accessed. This bug occurs when the user clicks "cancel" in the permissions dialog that opens in the browser.
- Cleaned up the documentation for `SpotifyClientCredentials.__init__`, `SpotifyOAuth.__init__`, and `SpotifyPKCE.__init__`.

## [2.17.1] - 2021-02-28

### Fixed

- `allowed_methods` requires urllib3>=1.26.0

## [2.17.0] - 2021-02-28

### Changed

- moved os.remove(session_cache_path()) inside try block to avoid TypeError on app.py example file
- A warning will no longer be emitted when the cache file does not exist at the specified path
- The docs for the `auth` parameter of `Spotify.init` use the term "access token" instead of "authorization token"
- Changed docs for `search` to mention that you can provide multiple types to search for
- The query parameters of requests are now logged
- Deprecate specifing `cache_path` or `username` directly to `SpotifyOAuth`, `SpotifyPKCE`, and `SpotifyImplicitGrant` constructors, instead directing users to use the `CacheFileHandler` cache handler
- Removed requirement for examples/app.py to specify port multiple times (only SPOTIPY_REDIRECT_URI needs to contain the port)

### Added

- Added log messages for when the access and refresh tokens are retrieved and when they are refreshed
- Support `market` optional parameter in `track`
- Added CacheHandler abstraction to allow users to cache tokens in any way they see fit

### Fixed

- Fixed Spotify.user_playlist_reorder_tracks calling Spotify.playlist_reorder_tracks with an incorrect parameter order
- Fixed deprecated Urllib3 `Retry(method_whitelist=...)` in favor of `Retry(allowed_methods=...)`

## [2.16.1] - 2020-10-24

### Fixed

- playlist_tracks example code no longer prints extra characters on final loop iteration
- SpotifyException now thrown when a request fails & has no response ([#571](https://github.com/plamere/spotipy/issues/571), [#581](https://github.com/plamere/spotipy/issues/581))
- Added scope, `playlist-read-private`, to examples that access user playlists using the spotipy api: current_user_playlists() ([#591](https://github.com/plamere/spotipy/issues/591))
- Enable retries for POST, DELETE, PUT ([#577](https://github.com/plamere/spotipy/issues/577))

### Changed

- both inline and starting import lists are sorted using `isort` module
- changed Max Retries exception code from 599 to 429

## [2.16.0] - 2020-09-16

### Added

- `open_browser` can be passed to the constructors of `SpotifyOAuth` and `SpotifyPKCE` to make it easier to authorize in browserless environments

## [2.15.0] - 2020-09-08

### Added

- `SpotifyPKCE.parse_auth_response_url`, mirroring that method in
    `SpotifyOAuth`

### Changed

- Specifying a cache_path or username is now optional

### Fixed

- Using `SpotifyPKCE.get_authorization_url` will now generate a code
    challenge if needed

## [2.14.0] - 2020-08-29

### Added

- (experimental) Support to search multiple/all markets at once.
- Support to test whether the current user is following certain
    users or artists
- Proper replacements for all deprecated playlist endpoints
    (See https://developer.spotify.com/community/news/2018/06/12/changes-to-playlist-uris/ and below)
- Allow for OAuth 2.0 authorization by instructing the user to open the URL in a browser instead of opening the browser.
- Reason for 403 error in SpotifyException
- Support for the PKCE Auth Flow
- Support to advertise different language to Spotify
- Added 'collaborative' parameter to user_playlist_create method.
- Enforce CHANGELOG update on PR
- Adds `additional_types` parameter to retrieve currently playing podcast episode
- Support to get info about a single category

### Deprecated

- `user_playlist_change_details` in favor of `playlist_change_details`
- `user_playlist_unfollow` in favor of `current_user_unfollow_playlist`
- `user_playlist_add_tracks` in favor of `playlist_add_items`
- `user_playlist_replace_tracks` in favor of `playlist_replace_items`
- `user_playlist_reorder_tracks` in favor of `playlist_reorder_items`
- `user_playlist_remove_all_occurrences_of_tracks` in favor of
    `playlist_remove_all_occurrences_of_items`
- `user_playlist_remove_specific_occurrences_of_tracks` in favor of
    `playlist_remove_specific_occurrences_of_items`
- `user_playlist_follow_playlist` in favor of
    `current_user_follow_playlist`
- `user_playlist_is_following` in favor of `playlist_is_following`
- `playlist_tracks` in favor of `playlist_items`

### Fixed

- fixed issue where episode URIs were being converted to track URIs in playlist calls

## [2.13.0] - 2020-06-25

### Added

- Added `SpotifyImplicitGrant` as an auth manager option. It provides
    user authentication without a client secret but sacrifices the ability
    to refresh the token without user input. (However, read the class
    docstring for security advisory.)
- Added built-in verification of the `state` query parameter
- Added two new attributes: error and error_description to `SpotifyOauthError` exception class to show
    authorization/authentication web api errors details.
- Added `SpotifyStateError` subclass of `SpotifyOauthError`
- Allow extending `SpotifyClientCredentials` and `SpotifyOAuth`
- Added the market paramter to `album_tracks`

### Deprecated

- Deprecated `util.prompt_for_user_token` in favor of `spotipy.Spotify(auth_manager=SpotifyOAuth())`

## [2.12.0] - 2020-04-26

### Added

- Added a method to update the auth token.

### Fixed

- Logging regression due to the addition of `logging.basicConfig()` which was unneeded.

## [2.11.2] - 2020-04-19

### Changed

- Updated the documentation to give more details on the authorization process and reflect
    2020 Spotify Application jargon and practices.

- The local webserver is only started for localhost redirect_uri which specify a port,
    i.e. it is started for `http://localhost:8080` or `http://127.0.0.1:8080`, not for `http://localhost`.

### Fixed

- Issue where using `http://localhost` as redirect_uri would cause the authorization process to hang.

## [2.11.1] - 2020-04-11

### Fixed

- Fixed miscellaneous issues with parsing of callback URL

## [2.11.0] - 2020-04-11

### Added

- Support for shows/podcasts and episodes
- Added CONTRIBUTING.md

### Changed

- Client retry logic has changed as it now uses urllib3's `Retry` in conjunction with requests `Session`
- The session is customizable as it allows for:
    - status_forcelist
    - retries
    - status_retries
    - backoff_factor
- Spin up a local webserver to auto-fill authentication URL
- Use session in SpotifyAuthBase
- Logging used instead of print statements

### Fixed

- Close session when Spotipy object is unloaded
- Propagate refresh token error

## [2.10.0] - 2020-03-18

### Added

- Support for `add_to_queue`
    - **Parameters:**
        - track uri, id, or url
        - device id. If None, then the active device is used.
- Add CHANGELOG and LICENSE to released package

## [2.9.0] - 2020-02-15

### Added

- Support `position_ms` optional parameter in `start_playback`
- Add `requests_timeout` parameter to authentication methods
- Make cache optional in `get_access_token`

## [2.8.0] - 2020-02-12

### Added

- Support for `playlist_cover_image`
- Support `after` and `before` parameter in `current_user_recently_played`
- CI for unit tests
- Automatic `token` refresh
- `auth_manager` and `oauth_manager` optional parameters added to `Spotify`'s init.
- Optional `username` parameter to be passed to `SpotifyOAuth`, to infer a `cache_path` automatically
- Optional `as_dict` parameter to control `SpotifyOAuth`'s `get_access_token` output type. However, this is going to be deprecated in the future, and the method will always return a token string
- Optional `show_dialog` parameter to be passed to `SpotifyOAuth`

### Changed

- Both `SpotifyClientCredentials` and `SpotifyOAuth` inherit from a common `SpotifyAuthBase` which handles common parameters and logics.

## [2.7.1] - 2020-01-20

### Changed

- PyPi release mistake without pulling last merge first

## [2.7.0] - 2020-01-20

### Added

- Support for `playlist_tracks`
- Support for `playlist_upload_cover_image`

### Changed

- `user_playlist_tracks` doesn't require a user anymore (accepts `None`)

### Deprecated

- Deprecated `user_playlist` and `user_playlist_tracks`

## [2.6.3] - 2020-01-16

### Fixed

- Fixed broken doc in 2.6.2

## [2.6.2] - 2020-01-16

### Fixed

- Fixed broken examples in README, examples and doc

### Changed

- Allow session keepalive
- Bump requests to 2.20.0

## [2.6.1] - 2020-01-13

### Fixed

- Fixed inconsistent behaviour with some API methods when
    a full HTTP URL is passed.
- Fixed invalid calls to logging warn method

### Removed

- `mock` no longer needed for install. Only used in `tox`.

## [2.6.0] - 2020-01-12

### Added

- Support for `playlist` to get a playlist without specifying a user
- Support for `current_user_saved_albums_delete`
- Support for `current_user_saved_albums_contains`
- Support for `user_unfollow_artists`
- Support for `user_unfollow_users`
- Lint with flake8 using Github action

### Changed

- Fix typos in doc
- Start following [SemVer](https://semver.org) properly

### Changed

- Made instructions in the CONTRIBUTING.md file more clear such that it is easier to onboard and there are no conflicts with TUTORIAL.md
## [2.5.0] - 2020-01-11

Added follow and player endpoints

## [2.4.4] - 2017-01-04

Python 3 fix

## [2.4.3] - 2017-01-02

Fixed proxy issue in standard auth flow

## [2.4.2] - 2017-01-02

Support getting audio features for a single track

## [2.4.1] - 2017-01-02

Incorporated proxy support

## [2.4.0] - 2016-12-31

Incorporated a number of PRs

## [2.3.8] - 2016-03-31

Added recs, audio features, user top lists

## [2.3.7] - 2015-08-10

Added current_user_followed_artists

## [2.3.6] - 2015-06-03

Support for offset/limit with album_tracks API

## [2.3.5] - 2015-04-28

Fixed bug in auto retry logic

## [2.3.3] - 2015-04-01

Aadded client credential flow

## [2.3.2] - 2015-03-31

Added auto retry logic

## [2.3.0] - 2015-01-05

Added session support added by akx.

## [2.2.0] - 2014-11-15

Added support for user_playlist_tracks

## [2.1.0] - 2014-10-25

Added support for new_releases and featured_playlists

## [2.0.2] - 2014-08-25

Moved to spotipy at pypi

## [1.2.0] - 2014-08-22

Upgraded APIs and docs to make it be a real library

## [1.310.0] - 2014-08-20

Added playlist replace and remove methods. Added auth tests. Improved API docs

## [1.301.0] - 2014-08-19

Upgraded version number to take precedence over previously botched release (sigh)

## [1.50.0] - 2014-08-14

Refactored util out of examples and into the main package

## [1.49.0] - 2014-07-23

Support for "Your Music" tracks (add, delete, get), with examples

## [1.45.0] - 2014-07-07

Support for related artists endpoint. Don't use cache auth codes when scope changes

## [1.44.0] - 2014-07-03

Added show tracks.py example

## [1.43.0] - 2014-06-27

Fixed JSON handling issue

## [1.42.0] - 2014-06-19

Removed dependency on simplejson

## [1.40.0] - 2014-06-12

Initial public release.

## [1.4.2] - 2014-06-21

Added support for retrieving starred playlists

## [1.1.0] - 2014-06-17

Updates to match released API

## [1.1.0] - 2014-05-18

Repackaged for saner imports

## [1.0.0] - 2017-04-05

Initial release<|MERGE_RESOLUTION|>--- conflicted
+++ resolved
@@ -18,14 +18,11 @@
 - Changes the YouTube video link for authentication tutorial (the old video was in low definition, the new one is in high definition)
 - Updated links to Spotify in documentation
 - Improve usability on README.md
-<<<<<<< HEAD
+- Fix `user_playlists_contents` example. 
 - Updated _regex_spotify_url to ignore `/intl-<countrycode>` in Spotify links
-=======
-- Fix `user_playlists_contents` example. 
 
 ### Fixed
 - Fixed unused description parameter in playlist creation example
->>>>>>> 160a57a1
 
 ## [2.23.0] - 2023-04-07
 
