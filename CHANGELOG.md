--- conflicted
+++ resolved
@@ -16,6 +16,7 @@
 - Added test_artist_id, test_artist_url, and test_artists_mixed_ids to non_user_endpoints test.py
 - Added rate/request limit to FAQ
 - Added custom `urllib3.Retry` class for printing a warning when a rate/request limit is reached.
+- Added `personalized_playlist.py`, `track_recommendations.py`, and `audio_features_analysis.py` to `/examples`.
 
 ### Fixed
 - Audiobook integration tests
@@ -34,11 +35,6 @@
 - Added `update` field to `current_user_follow_playlist`.
 
 ### Changed
-<<<<<<< HEAD
-- Changes the YouTube video link for authentication tutorial (the old video was in low definition, the new one is in high definition)
-- Updated links to Spotify in documentation 
-- Added `personalized_playlist.py`, `track_recommendations.py`, and `audio_features_analysis.py` to `/examples`.
-=======
 - Fixed error obfuscation when Spotify class is being inherited and an error is raised in the Child's `__init__`
 - Replaced `artist_albums(album_type=...)` with `artist_albums(include_groups=...)` due to an API change.
 - Updated `_regex_spotify_url` to ignore `/intl-<countrycode>` in Spotify links
@@ -50,7 +46,6 @@
 
 ### Removed
 - Drop support for EOL Python 3.7
->>>>>>> 1e05bdba
 
 ## [2.23.0] - 2023-04-07
 
