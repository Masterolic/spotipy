<<<<<<< HEAD
VERSION='2.0.1'
from .client import Spotify
from .exceptions import SpotifyException
=======
from .client import *  # noqa
from .oauth2 import *  # noqa
from .util import *  # noqa
>>>>>>> 5b5b30dd
<|MERGE_RESOLUTION|>--- conflicted
+++ resolved
@@ -1,9 +1,4 @@
-<<<<<<< HEAD
-VERSION='2.0.1'
-from .client import Spotify
-from .exceptions import SpotifyException
-=======
 from .client import *  # noqa
 from .oauth2 import *  # noqa
 from .util import *  # noqa
->>>>>>> 5b5b30dd
+from .exceptions import *  # noqa