--- conflicted
+++ resolved
@@ -1,13 +1,6 @@
 from __future__ import annotations
 
 from spotipy.scope import Scope
-
-<<<<<<< HEAD
-__all__ = ["CLIENT_CREDS_ENV_VARS"]
-
-import logging
-=======
-""" Shows a user's playlists. This needs to be authenticated via OAuth. """
 
 __all__ = ["CLIENT_CREDS_ENV_VARS", "get_host_port", "normalize_scope", "Retry"]
 
@@ -16,7 +9,6 @@
 from collections.abc import Iterable
 
 import urllib3
->>>>>>> 3c758862
 
 LOGGER = logging.getLogger(__name__)
 
@@ -29,15 +21,12 @@
 
 
 def get_host_port(netloc):
-<<<<<<< HEAD
-=======
     """ Split the network location string into host and port and returns a tuple
         where the host is a string and the the port is an integer.
 
         Parameters:
             - netloc - a string representing the network location.
     """
->>>>>>> 3c758862
     if ":" in netloc:
         host, port = netloc.split(":", 1)
         port = int(port)
@@ -45,9 +34,6 @@
         host = netloc
         port = None
 
-<<<<<<< HEAD
-    return host, port
-=======
     return host, port
 
 
@@ -101,5 +87,4 @@
                                  response=response,
                                  error=error,
                                  _pool=_pool,
-                                 _stacktrace=_stacktrace)
->>>>>>> 3c758862
+                                 _stacktrace=_stacktrace)