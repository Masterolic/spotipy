from __future__ import annotations

from spotipy.scope import Scope

__all__ = ["CLIENT_CREDS_ENV_VARS", "get_host_port", "normalize_scope", "Retry"]

import logging
from types import TracebackType
<<<<<<< HEAD
from collections.abc import Iterable
=======
>>>>>>> 84f8b0a6

import urllib3

import spotipy

LOGGER = logging.getLogger(__name__)

CLIENT_CREDS_ENV_VARS = {
    "client_id": "SPOTIPY_CLIENT_ID",
    "client_secret": "SPOTIPY_CLIENT_SECRET",
    "client_username": "SPOTIPY_CLIENT_USERNAME",
    "redirect_uri": "SPOTIPY_REDIRECT_URI",
}


def get_host_port(netloc):
    """ Split the network location string into host and port and returns a tuple
        where the host is a string and the the port is an integer.

        Parameters:
            - netloc - a string representing the network location.
    """
    if ":" in netloc:
        host, port = netloc.split(":", 1)
        port = int(port)
    else:
        host = netloc
        port = None

    return host, port


def normalize_scope(scope):
    """Normalize the scope to verify that it is a list or tuple. A string
    input will split the string by commas to create a list of scopes.
    A list or tuple input is used directly.

    Parameters:
        - scope - a string representing scopes separated by commas,
                  or a list/tuple of scopes.
    """
    if scope:
        if isinstance(scope, str):
            scopes = scope.split(',')

        elif isinstance(scope, Iterable):
            if all(isinstance(s, Scope) for s in scope):
                return Scope.make_string(scope)
            scopes = scope
        else:
            raise TypeError(
                "Unsupported scope value, please either provide a list of scopes, "
                "or a string of scopes separated by commas."
            )
        return " ".join(sorted(scopes))
    else:
        return None


class Retry(urllib3.Retry):
    """
    Custom class for printing a warning when a rate/request limit is reached.
    """

    def increment(
            self,
            method: str | None = None,
            url: str | None = None,
            response: urllib3.BaseHTTPResponse | None = None,
            error: Exception | None = None,
            _pool: urllib3.connectionpool.ConnectionPool | None = None,
            _stacktrace: TracebackType | None = None,
    ) -> urllib3.Retry:
        if response:
            retry_header = response.headers.get("Retry-After")
            if self.is_retry(method, response.status, bool(retry_header)):
                logging.warning("Your application has reached a rate/request limit. "
                                f"Retry will occur after: {retry_header}")
        return super().increment(method,
                                 url,
                                 response=response,
                                 error=error,
                                 _pool=_pool,
                                 _stacktrace=_stacktrace)<|MERGE_RESOLUTION|>--- conflicted
+++ resolved
@@ -5,15 +5,10 @@
 __all__ = ["CLIENT_CREDS_ENV_VARS", "get_host_port", "normalize_scope", "Retry"]
 
 import logging
+from collections.abc import Iterable
 from types import TracebackType
-<<<<<<< HEAD
-from collections.abc import Iterable
-=======
->>>>>>> 84f8b0a6
 
 import urllib3
-
-import spotipy
 
 LOGGER = logging.getLogger(__name__)
 
