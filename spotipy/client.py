""" A simple and thin Python library for the Spotify Web API """

__all__ = ["Spotify", "SpotifyException"]

import json
import logging
import re
import warnings

import requests
import urllib3

from spotipy.exceptions import SpotifyException

from collections import defaultdict

logger = logging.getLogger(__name__)


class Spotify:
    """
        Example usage::

            import spotipy

            urn = 'spotify:artist:3jOstUTkEu2JkjvRdBA5Gu'
            sp = spotipy.Spotify()

            artist = sp.artist(urn)
            print(artist)

            user = sp.user('plamere')
            print(user)
    """
    max_retries = 3
    default_retry_codes = (429, 500, 502, 503, 504)
    country_codes = [
        "AD",
        "AR",
        "AU",
        "AT",
        "BE",
        "BO",
        "BR",
        "BG",
        "CA",
        "CL",
        "CO",
        "CR",
        "CY",
        "CZ",
        "DK",
        "DO",
        "EC",
        "SV",
        "EE",
        "FI",
        "FR",
        "DE",
        "GR",
        "GT",
        "HN",
        "HK",
        "HU",
        "IS",
        "ID",
        "IE",
        "IT",
        "JP",
        "LV",
        "LI",
        "LT",
        "LU",
        "MY",
        "MT",
        "MX",
        "MC",
        "NL",
        "NZ",
        "NI",
        "NO",
        "PA",
        "PY",
        "PE",
        "PH",
        "PL",
        "PT",
        "SG",
        "ES",
        "SK",
        "SE",
        "CH",
        "TW",
        "TR",
        "GB",
        "US",
        "UY"]

    # Spotify URI scheme defined in [1], and the ID format as base-62 in [2].
    #
    # Unfortunately the IANA specification is out of date and doesn't include the new types
    # show and episode. Additionally, for the user URI, it does not specify which characters
    # are valid for usernames, so the assumption is alphanumeric which coincidentally are also
    # the same ones base-62 uses.
    # In limited manual exploration this seems to hold true, as newly accounts are assigned an
    # identifier that looks like the base-62 of all other IDs, but some older accounts only have
    # numbers and even older ones seemed to have been allowed to freely pick this name.
    #
    # [1] https://www.iana.org/assignments/uri-schemes/prov/spotify
    # [2] https://developer.spotify.com/documentation/web-api/concepts/spotify-uris-ids
    _regex_spotify_uri = r'^spotify:(?:(?P<type>track|artist|album|playlist|show|episode|audiobook):(?P<id>[0-9A-Za-z]+)|user:(?P<username>[0-9A-Za-z]+):playlist:(?P<playlistid>[0-9A-Za-z]+))$'  # noqa: E501

    # Spotify URLs are defined at [1]. The assumption is made that they are all
    # pointing to open.spotify.com, so a regex is used to parse them as well,
    # instead of a more complex URL parsing function.
    # Spotify recently added "/intl-<countrycode>" to their links. This change is undocumented.
    # There is an assumption that the country code uses the ISO 3166-1 alpha-2 standard [2],
    # but this has not been confirmed yet. Spotipy has no use for this, so it gets ignored.
    #
    # [1] https://developer.spotify.com/documentation/web-api/concepts/spotify-uris-ids
    # [2] https://en.wikipedia.org/wiki/ISO_3166-1_alpha-2
    _regex_spotify_url = r'^(http[s]?:\/\/)?open.spotify.com\/(intl-\w\w\/)?(?P<type>track|artist|album|playlist|show|episode|user|audiobook)\/(?P<id>[0-9A-Za-z]+)(\?.*)?$'  # noqa: E501

    _regex_base62 = r'^[0-9A-Za-z]+$'

    def __init__(
        self,
        auth=None,
        requests_session=True,
        client_credentials_manager=None,
        oauth_manager=None,
        auth_manager=None,
        proxies=None,
        requests_timeout=5,
        status_forcelist=None,
        retries=max_retries,
        status_retries=max_retries,
        backoff_factor=0.3,
        language=None,
    ):
        """
        Creates a Spotify API client.

        :param auth: An access token (optional)
        :param requests_session:
            A Requests session object or a truthy value to create one.
            A falsy value disables sessions.
            It should generally be a good idea to keep sessions enabled
            for performance reasons (connection pooling).
        :param client_credentials_manager:
            SpotifyClientCredentials object
        :param oauth_manager:
            SpotifyOAuth object
        :param auth_manager:
            SpotifyOauth, SpotifyClientCredentials,
            or SpotifyImplicitGrant object
        :param proxies:
            Definition of proxies (optional).
            See Requests doc https://2.python-requests.org/en/master/user/advanced/#proxies
        :param requests_timeout:
            Tell Requests to stop waiting for a response after a given
            number of seconds
        :param status_forcelist:
            Tell requests what type of status codes retries should occur on
        :param retries:
            Total number of retries to allow
        :param status_retries:
            Number of times to retry on bad status codes
        :param backoff_factor:
            A backoff factor to apply between attempts after the second try
            See urllib3 https://urllib3.readthedocs.io/en/latest/reference/urllib3.util.html
        :param language:
            The language parameter advertises what language the user prefers to see.
            See ISO-639-1 language code: https://en.wikipedia.org/wiki/List_of_ISO_639-1_codes
        """
        self.prefix = "https://api.spotify.com/v1/"
        self._auth = auth
        self.client_credentials_manager = client_credentials_manager
        self.oauth_manager = oauth_manager
        self.auth_manager = auth_manager
        self.proxies = proxies
        self.requests_timeout = requests_timeout
        self.status_forcelist = status_forcelist or self.default_retry_codes
        self.backoff_factor = backoff_factor
        self.retries = retries
        self.status_retries = status_retries
        self.language = language

        if isinstance(requests_session, requests.Session):
            self._session = requests_session
        else:
            if requests_session:  # Build a new session.
                self._build_session()
            else:  # Use the Requests API module as a "session".
                self._session = requests.api

    def set_auth(self, auth):
        self._auth = auth

    @property
    def auth_manager(self):
        return self._auth_manager

    @auth_manager.setter
    def auth_manager(self, auth_manager):
        if auth_manager is not None:
            self._auth_manager = auth_manager
        else:
            self._auth_manager = (
                self.client_credentials_manager or self.oauth_manager
            )

    def __del__(self):
        """Make sure the connection (pool) gets closed"""
        try:
            if isinstance(self._session, requests.Session):
                self._session.close()
        except AttributeError:
            pass

    def _build_session(self):
        self._session = requests.Session()
        retry = urllib3.Retry(
            total=self.retries,
            connect=None,
            read=False,
            allowed_methods=frozenset(['GET', 'POST', 'PUT', 'DELETE']),
            status=self.status_retries,
            backoff_factor=self.backoff_factor,
            status_forcelist=self.status_forcelist)

        adapter = requests.adapters.HTTPAdapter(max_retries=retry)
        self._session.mount('http://', adapter)
        self._session.mount('https://', adapter)

    def _auth_headers(self):
        if self._auth:
            return {"Authorization": f"Bearer {self._auth}"}
        if not self.auth_manager:
            return {}
        try:
            token = self.auth_manager.get_access_token(as_dict=False)
        except TypeError:
            token = self.auth_manager.get_access_token()
        return {"Authorization": f"Bearer {token}"}

    def _internal_call(self, method, url, payload, params):
        args = dict(params=params)
        if not url.startswith("http"):
            url = self.prefix + url
        headers = self._auth_headers()

        if "content_type" in args["params"]:
            headers["Content-Type"] = args["params"]["content_type"]
            del args["params"]["content_type"]
            if payload:
                args["data"] = payload
        else:
            headers["Content-Type"] = "application/json"
            if payload:
                args["data"] = json.dumps(payload)

        if self.language is not None:
            headers["Accept-Language"] = self.language

        logger.debug('Sending %s to %s with Params: %s Headers: %s and Body: %r ',
                     method, url, args.get("params"), headers, args.get('data'))

        try:
            response = self._session.request(
                method, url, headers=headers, proxies=self.proxies,
                timeout=self.requests_timeout, **args
            )

            response.raise_for_status()
            results = response.json()
        except requests.exceptions.HTTPError as http_error:
            response = http_error.response
            try:
                json_response = response.json()
                error = json_response.get("error", {})
                msg = error.get("message")
                reason = error.get("reason")
            except ValueError:
                # if the response cannot be decoded into JSON (which raises a ValueError),
                # then try to decode it into text

                # if we receive an empty string (which is falsy), then replace it with `None`
                msg = response.text or None
                reason = None

            logger.error(
                'HTTP Error for %s to %s with Params: %s returned %s due to %s',
                method, url, args.get("params"), response.status_code, msg
            )

            raise SpotifyException(
                response.status_code,
                -1,
                f"{response.url}:\n {msg}",
                reason=reason,
                headers=response.headers,
            )
        except requests.exceptions.RetryError as retry_error:
            request = retry_error.request
            logger.error('Max Retries reached')
            try:
                reason = retry_error.args[0].reason
            except (IndexError, AttributeError):
                reason = None
            raise SpotifyException(
                429,
                -1,
                f"{request.path_url}:\n Max Retries",
                reason=reason
            )
        except ValueError:
            results = None

        logger.debug('RESULTS: %s', results)
        return results

    def _get(self, url, args=None, payload=None, **kwargs):
        if args:
            kwargs.update(args)

        return self._internal_call("GET", url, payload, kwargs)

    def _post(self, url, args=None, payload=None, **kwargs):
        if args:
            kwargs.update(args)
        return self._internal_call("POST", url, payload, kwargs)

    def _delete(self, url, args=None, payload=None, **kwargs):
        if args:
            kwargs.update(args)
        return self._internal_call("DELETE", url, payload, kwargs)

    def _put(self, url, args=None, payload=None, **kwargs):
        if args:
            kwargs.update(args)
        return self._internal_call("PUT", url, payload, kwargs)

    def next(self, result):
        """ returns the next result given a paged result

            Parameters:
                - result - a previously returned paged result
        """
        if result["next"]:
            return self._get(result["next"])
        else:
            return None

    def previous(self, result):
        """ returns the previous result given a paged result

            Parameters:
                - result - a previously returned paged result
        """
        if result["previous"]:
            return self._get(result["previous"])
        else:
            return None

    def track(self, track_id, market=None):
        """ returns a single track given the track's ID, URI or URL

            Parameters:
                - track_id - a spotify URI, URL or ID
                - market - an ISO 3166-1 alpha-2 country code.
        """

        trid = self._get_id("track", track_id)
        return self._get("tracks/" + trid, market=market)

    def tracks(self, tracks, market=None):
        """ returns a list of tracks given a list of track IDs, URIs, or URLs

            Parameters:
                - tracks - a list of spotify URIs, URLs or IDs. Maximum: 50 IDs.
                - market - an ISO 3166-1 alpha-2 country code.
        """

        tlist = [self._get_id("track", t) for t in tracks]
        return self._get("tracks/?ids=" + ",".join(tlist), market=market)

    def artist(self, artist_id):
        """ returns a single artist given the artist's ID, URI or URL

            Parameters:
                - artist_id - an artist ID, URI or URL
        """

        trid = self._get_id("artist", artist_id)
        return self._get("artists/" + trid)

    def artists(self, artists):
        """ returns a list of artists given the artist IDs, URIs, or URLs

            Parameters:
                - artists - a list of  artist IDs, URIs or URLs
        """

        tlist = [self._get_id("artist", a) for a in artists]
        return self._get("artists/?ids=" + ",".join(tlist))

    def artist_albums(
        self, artist_id, album_type=None, include_groups=None, country=None, limit=20, offset=0
    ):
        """ Get Spotify catalog information about an artist's albums

            Parameters:
                - artist_id - the artist ID, URI or URL
                - include_groups - the types of items to return. One or more of 'album', 'single',
                                   'appears_on', 'compilation'. If multiple types are desired,
                                   pass in a comma separated string; e.g., 'album,single'.
                - country - limit the response to one particular country.
                - limit  - the number of albums to return
                - offset - the index of the first album to return
        """

        if album_type:
            warnings.warn(
                "You're using `artist_albums(..., album_type='...')` which will be removed in "
                "future versions. Please adjust your code accordingly by using "
                "`artist_albums(..., include_groups='...')` instead.",
                DeprecationWarning,
            )
            include_groups = include_groups or album_type

        trid = self._get_id("artist", artist_id)
        return self._get(
            "artists/" + trid + "/albums",
            include_groups=include_groups,
            country=country,
            limit=limit,
            offset=offset,
        )

    def artist_top_tracks(self, artist_id, country="US"):
        """ Get Spotify catalog information about an artist's top 10 tracks
            by country.

            Parameters:
                - artist_id - the artist ID, URI or URL
                - country - limit the response to one particular country.
        """

        trid = self._get_id("artist", artist_id)
        return self._get("artists/" + trid + "/top-tracks", country=country)

    def artist_related_artists(self, artist_id):
        """ Get Spotify catalog information about artists similar to an
            identified artist. Similarity is based on analysis of the
            Spotify community's listening history.

            Parameters:
                - artist_id - the artist ID, URI or URL
        """
        trid = self._get_id("artist", artist_id)
        return self._get("artists/" + trid + "/related-artists")

    def album(self, album_id, market=None):
        """ returns a single album given the album's ID, URIs or URL

            Parameters:
                - album_id - the album ID, URI or URL
                - market - an ISO 3166-1 alpha-2 country code
        """

        trid = self._get_id("album", album_id)
        if market is not None:
            return self._get("albums/" + trid + '?market=' + market)
        else:
            return self._get("albums/" + trid)

    def album_tracks(self, album_id, limit=50, offset=0, market=None):
        """ Get Spotify catalog information about an album's tracks

            Parameters:
                - album_id - the album ID, URI or URL
                - limit  - the number of items to return
                - offset - the index of the first item to return
                - market - an ISO 3166-1 alpha-2 country code.

        """

        trid = self._get_id("album", album_id)
        return self._get(
            "albums/" + trid + "/tracks/", limit=limit, offset=offset, market=market
        )

    def albums(self, albums, market=None):
        """ returns a list of albums given the album IDs, URIs, or URLs

            Parameters:
                - albums - a list of  album IDs, URIs or URLs
                - market - an ISO 3166-1 alpha-2 country code
        """

        tlist = [self._get_id("album", a) for a in albums]
        if market is not None:
            return self._get("albums/?ids=" + ",".join(tlist) + '&market=' + market)
        else:
            return self._get("albums/?ids=" + ",".join(tlist))

    def show(self, show_id, market=None):
        """ returns a single show given the show's ID, URIs or URL

            Parameters:
                - show_id - the show ID, URI or URL
                - market - an ISO 3166-1 alpha-2 country code.
                           The show must be available in the given market.
                           If user-based authorization is in use, the user's country
                           takes precedence. If neither market nor user country are
                           provided, the content is considered unavailable for the client.
        """

        trid = self._get_id("show", show_id)
        return self._get("shows/" + trid, market=market)

    def shows(self, shows, market=None):
        """ returns a list of shows given the show IDs, URIs, or URLs

            Parameters:
                - shows - a list of show IDs, URIs or URLs
                - market - an ISO 3166-1 alpha-2 country code.
                           Only shows available in the given market will be returned.
                           If user-based authorization is in use, the user's country
                           takes precedence. If neither market nor user country are
                           provided, the content is considered unavailable for the client.
        """

        tlist = [self._get_id("show", s) for s in shows]
        return self._get("shows/?ids=" + ",".join(tlist), market=market)

    def show_episodes(self, show_id, limit=50, offset=0, market=None):
        """ Get Spotify catalog information about a show's episodes

            Parameters:
                - show_id - the show ID, URI or URL
                - limit  - the number of items to return
                - offset - the index of the first item to return
                - market - an ISO 3166-1 alpha-2 country code.
                           Only episodes available in the given market will be returned.
                           If user-based authorization is in use, the user's country
                           takes precedence. If neither market nor user country are
                           provided, the content is considered unavailable for the client.
        """

        trid = self._get_id("show", show_id)
        return self._get(
            "shows/" + trid + "/episodes/", limit=limit, offset=offset, market=market
        )

    def episode(self, episode_id, market=None):
        """ returns a single episode given the episode's ID, URIs or URL

            Parameters:
                - episode_id - the episode ID, URI or URL
                - market - an ISO 3166-1 alpha-2 country code.
                           The episode must be available in the given market.
                           If user-based authorization is in use, the user's country
                           takes precedence. If neither market nor user country are
                           provided, the content is considered unavailable for the client.
        """

        trid = self._get_id("episode", episode_id)
        return self._get("episodes/" + trid, market=market)

    def episodes(self, episodes, market=None):
        """ returns a list of episodes given the episode IDs, URIs, or URLs

            Parameters:
                - episodes - a list of episode IDs, URIs or URLs
                - market - an ISO 3166-1 alpha-2 country code.
                           Only episodes available in the given market will be returned.
                           If user-based authorization is in use, the user's country
                           takes precedence. If neither market nor user country are
                           provided, the content is considered unavailable for the client.
        """

        tlist = [self._get_id("episode", e) for e in episodes]
        return self._get("episodes/?ids=" + ",".join(tlist), market=market)

    def search(self, q, limit=10, offset=0, type="track", market=None):
        """ searches for an item

            Parameters:
                - q - the search query (see how to write a query in the
                      official documentation https://developer.spotify.com/documentation/web-api/reference/search/)  # noqa
                - limit - the number of items to return (min = 1, default = 10, max = 50). The limit is applied
                          within each type, not on the total response.
                - offset - the index of the first item to return
                - type - the types of items to return. One or more of 'artist', 'album',
                         'track', 'playlist', 'show', and 'episode'.  If multiple types are desired,
                         pass in a comma separated string; e.g., 'track,album,episode'.
                - market - An ISO 3166-1 alpha-2 country code or the string
                           from_token.
        """
        return self._get(
            "search", q=q, limit=limit, offset=offset, type=type, market=market
        )

    def search_markets(self, q, limit=10, offset=0, type="track", markets=None, total=None):
        """ (experimental) Searches multiple markets for an item

            Parameters:
                - q - the search query (see how to write a query in the
                      official documentation https://developer.spotify.com/documentation/web-api/reference/search/)  # noqa
                - limit  - the number of items to return (min = 1, default = 10, max = 50). If a search is to be done on multiple
                            markets, then this limit is applied to each market. (e.g. search US, CA, MX each with a limit of 10).
                            If multiple types are specified, this applies to each type.
                - offset - the index of the first item to return
                - type - the types of items to return. One or more of 'artist', 'album',
                         'track', 'playlist', 'show', or 'episode'. If multiple types are desired, pass in a comma separated string.
                - markets - A list of ISO 3166-1 alpha-2 country codes. Search all country markets by default.
                - total - the total number of results to return across multiple markets and types.
        """
        warnings.warn(
            "Searching multiple markets is an experimental feature. "
            "Please be aware that this method's inputs and outputs can change in the future.",
            UserWarning,
        )
        if not markets:
            markets = self.country_codes

        if not (isinstance(markets, list) or isinstance(markets, tuple)):
            markets = []

        warnings.warn(
            "Searching multiple markets is poorly performing.",
            UserWarning,
        )
        return self._search_multiple_markets(q, limit, offset, type, markets, total)

    def user(self, user):
        """ Gets basic profile information about a Spotify User

            Parameters:
                - user - the id of the usr
        """
        return self._get("users/" + user)

    def current_user_playlists(self, limit=50, offset=0):
        """ Get current user playlists without required getting his profile
            Parameters:
                - limit  - the number of items to return
                - offset - the index of the first item to return
        """
        return self._get("me/playlists", limit=limit, offset=offset)

    def playlist(self, playlist_id, fields=None, market=None, additional_types=("track",)):
        """ Gets playlist by id.

            Parameters:
                - playlist - the id of the playlist
                - fields - which fields to return
                - market - An ISO 3166-1 alpha-2 country code or the
                           string from_token.
                - additional_types - list of item types to return.
                                     valid types are: track and episode
        """
        plid = self._get_id("playlist", playlist_id)
        return self._get(
            f"playlists/{plid}",
            fields=fields,
            market=market,
            additional_types=",".join(additional_types),
        )

    def playlist_tracks(
        self,
        playlist_id,
        fields=None,
        limit=100,
        offset=0,
        market=None,
        additional_types=("track",)
    ):
        """ Get full details of the tracks of a playlist.

            Parameters:
                - playlist_id - the playlist ID, URI or URL
                - fields - which fields to return
                - limit - the maximum number of tracks to return
                - offset - the index of the first track to return
                - market - an ISO 3166-1 alpha-2 country code.
                - additional_types - list of item types to return.
                                     valid types are: track and episode
        """
        warnings.warn(
            "You should use `playlist_items(playlist_id, ...,"
            "additional_types=('track',))` instead",
            DeprecationWarning,
        )
        return self.playlist_items(playlist_id, fields, limit, offset,
                                   market, additional_types)

    def playlist_items(
        self,
        playlist_id,
        fields=None,
        limit=100,
        offset=0,
        market=None,
        additional_types=("track", "episode")
    ):
        """ Get full details of the tracks and episodes of a playlist.

            Parameters:
                - playlist_id - the playlist ID, URI or URL
                - fields - which fields to return
                - limit - the maximum number of tracks to return
                - offset - the index of the first track to return
                - market - an ISO 3166-1 alpha-2 country code.
                - additional_types - list of item types to return.
                                     valid types are: track and episode
        """
        plid = self._get_id("playlist", playlist_id)
        return self._get(
            f"playlists/{plid}/tracks",
            limit=limit,
            offset=offset,
            fields=fields,
            market=market,
            additional_types=",".join(additional_types)
        )

    def playlist_cover_image(self, playlist_id):
        """ Get cover image of a playlist.

            Parameters:
                - playlist_id - the playlist ID, URI or URL
        """
        plid = self._get_id("playlist", playlist_id)
        return self._get(f"playlists/{plid}/images")

    def playlist_upload_cover_image(self, playlist_id, image_b64):
        """ Replace the image used to represent a specific playlist

            Parameters:
                - playlist_id - the id of the playlist
                - image_b64 - image data as a Base64 encoded JPEG image string
                    (maximum payload size is 256 KB)
        """
        plid = self._get_id("playlist", playlist_id)
        return self._put(
            f"playlists/{plid}/images",
            payload=image_b64,
            content_type="image/jpeg",
        )

    def user_playlist(self, user, playlist_id=None, fields=None, market=None):
        warnings.warn(
            "You should use `playlist(playlist_id)` instead",
            DeprecationWarning,
        )

        """ Gets a single playlist of a user

            Parameters:
                - user - the id of the user
                - playlist_id - the id of the playlist
                - fields - which fields to return
        """
        if playlist_id is None:
            return self._get(f"users/{user}/starred")
        return self.playlist(playlist_id, fields=fields, market=market)

    def user_playlist_tracks(
        self,
        user=None,
        playlist_id=None,
        fields=None,
        limit=100,
        offset=0,
        market=None,
    ):
        warnings.warn(
            "You should use `playlist_tracks(playlist_id)` instead",
            DeprecationWarning,
        )

        """ Get full details of the tracks of a playlist owned by a user.

            Parameters:
                - user - the id of the user
                - playlist_id - the id of the playlist
                - fields - which fields to return
                - limit - the maximum number of tracks to return
                - offset - the index of the first track to return
                - market - an ISO 3166-1 alpha-2 country code.
        """
        return self.playlist_tracks(
            playlist_id,
            limit=limit,
            offset=offset,
            fields=fields,
            market=market,
        )

    def user_playlists(self, user, limit=50, offset=0):
        """ Gets playlists of a user

            Parameters:
                - user - the id of the usr
                - limit  - the number of items to return
                - offset - the index of the first item to return
        """
        return self._get(
            f"users/{user}/playlists", limit=limit, offset=offset
        )

    def user_playlist_create(self, user, name, public=True, collaborative=False, description=""):
        """ Creates a playlist for a user

            Parameters:
                - user - the id of the user
                - name - the name of the playlist
                - public - is the created playlist public
                - collaborative - is the created playlist collaborative
                - description - the description of the playlist
        """
        data = {
            "name": name,
            "public": public,
            "collaborative": collaborative,
            "description": description
        }

        return self._post(f"users/{user}/playlists", payload=data)

    def user_playlist_change_details(
        self,
        user,
        playlist_id,
        name=None,
        public=None,
        collaborative=None,
        description=None,
    ):
        warnings.warn(
            "You should use `playlist_change_details(playlist_id, ...)` instead",
            DeprecationWarning,
        )
        """ Changes a playlist's name and/or public/private state

            Parameters:
                - user - the id of the user
                - playlist_id - the id of the playlist
                - name - optional name of the playlist
                - public - optional is the playlist public
                - collaborative - optional is the playlist collaborative
                - description - optional description of the playlist
        """

        return self.playlist_change_details(playlist_id, name, public,
                                            collaborative, description)

    def user_playlist_unfollow(self, user, playlist_id):
        """ Unfollows (deletes) a playlist for a user

            Parameters:
                - user - the id of the user
                - name - the name of the playlist
        """
        warnings.warn(
            "You should use `current_user_unfollow_playlist(playlist_id)` instead",
            DeprecationWarning,
        )
        return self.current_user_unfollow_playlist(playlist_id)

    def user_playlist_add_tracks(
        self, user, playlist_id, tracks, position=None
    ):
        warnings.warn(
            "You should use `playlist_add_items(playlist_id, tracks)` instead",
            DeprecationWarning,
        )
        """ Adds tracks to a playlist

            Parameters:
                - user - the id of the user
                - playlist_id - the id of the playlist
                - tracks - a list of track URIs, URLs or IDs
                - position - the position to add the tracks
        """
        tracks = [self._get_uri("track", tid) for tid in tracks]
        return self.playlist_add_items(playlist_id, tracks, position)

    def user_playlist_add_episodes(
        self, user, playlist_id, episodes, position=None
    ):
        warnings.warn(
            "You should use `playlist_add_items(playlist_id, episodes)` instead",
            DeprecationWarning,
        )
        """ Adds episodes to a playlist

            Parameters:
                - user - the id of the user
                - playlist_id - the id of the playlist
                - episodes - a list of track URIs, URLs or IDs
                - position - the position to add the episodes
        """
        episodes = [self._get_uri("episode", tid) for tid in episodes]
        return self.playlist_add_items(playlist_id, episodes, position)

    def user_playlist_replace_tracks(self, user, playlist_id, tracks):
        """ Replace all tracks in a playlist for a user

            Parameters:
                - user - the id of the user
                - playlist_id - the id of the playlist
                - tracks - the list of track ids to add to the playlist
        """
        warnings.warn(
            "You should use `playlist_replace_items(playlist_id, tracks)` instead",
            DeprecationWarning,
        )
        return self.playlist_replace_items(playlist_id, tracks)

    def user_playlist_reorder_tracks(
        self,
        user,
        playlist_id,
        range_start,
        insert_before,
        range_length=1,
        snapshot_id=None,
    ):
        """ Reorder tracks in a playlist from a user

            Parameters:
                - user - the id of the user
                - playlist_id - the id of the playlist
                - range_start - the position of the first track to be reordered
                - range_length - optional the number of tracks to be reordered
                                 (default: 1)
                - insert_before - the position where the tracks should be
                                  inserted
                - snapshot_id - optional playlist's snapshot ID
        """
        warnings.warn(
            "You should use `playlist_reorder_items(playlist_id, ...)` instead",
            DeprecationWarning,
        )
        return self.playlist_reorder_items(playlist_id, range_start,
                                           insert_before, range_length,
                                           snapshot_id)

    def user_playlist_remove_all_occurrences_of_tracks(
        self, user, playlist_id, tracks, snapshot_id=None
    ):
        """ Removes all occurrences of the given tracks from the given playlist

            Parameters:
                - user - the id of the user
                - playlist_id - the id of the playlist
                - tracks - the list of track ids to remove from the playlist
                - snapshot_id - optional id of the playlist snapshot

        """
        warnings.warn(
            "You should use `playlist_remove_all_occurrences_of_items"
            "(playlist_id, tracks)` instead",
            DeprecationWarning,
        )
        return self.playlist_remove_all_occurrences_of_items(playlist_id,
                                                             tracks,
                                                             snapshot_id)

    def user_playlist_remove_specific_occurrences_of_tracks(
        self, user, playlist_id, tracks, snapshot_id=None
    ):
        """ Removes all occurrences of the given tracks from the given playlist

            Parameters:
                - user - the id of the user
                - playlist_id - the id of the playlist
                - tracks - an array of objects containing Spotify URIs of the
                    tracks to remove with their current positions in the
                    playlist.  For example:
                        [  { "uri":"4iV5W9uYEdYUVa79Axb7Rh", "positions":[2] },
                        { "uri":"1301WleyT98MSxVHPZCA6M", "positions":[7] } ]
                - snapshot_id - optional id of the playlist snapshot
        """
        warnings.warn(
            "You should use `playlist_remove_specific_occurrences_of_items"
            "(playlist_id, tracks)` instead",
            DeprecationWarning,
        )
        plid = self._get_id("playlist", playlist_id)
        ftracks = []
        for tr in tracks:
            ftracks.append(
                {
                    "uri": self._get_uri("track", tr["uri"]),
                    "positions": tr["positions"],
                }
            )
        payload = {"tracks": ftracks}
        if snapshot_id:
            payload["snapshot_id"] = snapshot_id
        return self._delete(
            f"users/{user}/playlists/{plid}/tracks", payload=payload
        )

    def user_playlist_follow_playlist(self, playlist_owner_id, playlist_id):
        """
        Add the current authenticated user as a follower of a playlist.

        Parameters:
            - playlist_owner_id - the user id of the playlist owner
            - playlist_id - the id of the playlist

        """
        warnings.warn(
            "You should use `current_user_follow_playlist(playlist_id)` instead",
            DeprecationWarning,
        )
        return self.current_user_follow_playlist(playlist_id)

    def user_playlist_is_following(
        self, playlist_owner_id, playlist_id, user_ids
    ):
        """
        Check to see if the given users are following the given playlist

        Parameters:
            - playlist_owner_id - the user id of the playlist owner
            - playlist_id - the id of the playlist
            - user_ids - the ids of the users that you want to check to see
                if they follow the playlist. Maximum: 5 ids.

        """
        warnings.warn(
            "You should use `playlist_is_following(playlist_id, user_ids)` instead",
            DeprecationWarning,
        )
        return self.playlist_is_following(playlist_id, user_ids)

    def playlist_change_details(
        self,
        playlist_id,
        name=None,
        public=None,
        collaborative=None,
        description=None,
    ):
        """ Changes a playlist's name and/or public/private state,
            collaborative state, and/or description

            Parameters:
                - playlist_id - the id of the playlist
                - name - optional name of the playlist
                - public - optional is the playlist public
                - collaborative - optional is the playlist collaborative
                - description - optional description of the playlist
        """

        data = {}
        if isinstance(name, str):
            data["name"] = name
        if isinstance(public, bool):
            data["public"] = public
        if isinstance(collaborative, bool):
            data["collaborative"] = collaborative
        if isinstance(description, str):
            data["description"] = description
        return self._put(
            f"playlists/{self._get_id('playlist', playlist_id)}", payload=data
        )

    def current_user_unfollow_playlist(self, playlist_id):
        """ Unfollows (deletes) a playlist for the current authenticated
            user

            Parameters:
                - name - the name of the playlist
        """
        return self._delete(
            f"playlists/{playlist_id}/followers"
        )

    def playlist_add_items(
        self, playlist_id, items, position=None
    ):
        """ Adds tracks/episodes to a playlist

            Parameters:
                - playlist_id - the id of the playlist
                - items - a list of track/episode URIs or URLs
                - position - the position to add the tracks
        """
        plid = self._get_id("playlist", playlist_id)
        ftracks = [self._get_uri("track", tid) for tid in items]
        return self._post(
            f"playlists/{plid}/tracks",
            payload=ftracks,
            position=position,
        )

    def playlist_replace_items(self, playlist_id, items):
        """ Replace all tracks/episodes in a playlist

            Parameters:
                - playlist_id - the id of the playlist
                - items - list of track/episode ids to comprise playlist
        """
        plid = self._get_id("playlist", playlist_id)
        ftracks = [self._get_uri("track", tid) for tid in items]
        payload = {"uris": ftracks}
        return self._put(
            f"playlists/{plid}/tracks", payload=payload
        )

    def playlist_reorder_items(
        self,
        playlist_id,
        range_start,
        insert_before,
        range_length=1,
        snapshot_id=None,
    ):
        """ Reorder tracks in a playlist

            Parameters:
                - playlist_id - the id of the playlist
                - range_start - the position of the first track to be reordered
                - range_length - optional the number of tracks to be reordered
                                 (default: 1)
                - insert_before - the position where the tracks should be
                                  inserted
                - snapshot_id - optional playlist's snapshot ID
        """
        plid = self._get_id("playlist", playlist_id)
        payload = {
            "range_start": range_start,
            "range_length": range_length,
            "insert_before": insert_before,
        }
        if snapshot_id:
            payload["snapshot_id"] = snapshot_id
        return self._put(
            f"playlists/{plid}/tracks", payload=payload
        )

    def playlist_remove_all_occurrences_of_items(
        self, playlist_id, items, snapshot_id=None
    ):
        """ Removes all occurrences of the given tracks/episodes from the given playlist

            Parameters:
                - playlist_id - the id of the playlist
                - items - list of track/episode ids to remove from the playlist
                - snapshot_id - optional id of the playlist snapshot

        """

        plid = self._get_id("playlist", playlist_id)
        ftracks = [self._get_uri("track", tid) for tid in items]
        payload = {"tracks": [{"uri": track} for track in ftracks]}
        if snapshot_id:
            payload["snapshot_id"] = snapshot_id
        return self._delete(
            f"playlists/{plid}/tracks", payload=payload
        )

    def playlist_remove_specific_occurrences_of_items(
        self, playlist_id, items, snapshot_id=None
    ):
        """ Removes all occurrences of the given tracks from the given playlist

            Parameters:
                - playlist_id - the id of the playlist
                - items - an array of objects containing Spotify URIs of the
                    tracks/episodes to remove with their current positions in
                    the playlist.  For example:
                        [  { "uri":"4iV5W9uYEdYUVa79Axb7Rh", "positions":[2] },
                        { "uri":"1301WleyT98MSxVHPZCA6M", "positions":[7] } ]
                - snapshot_id - optional id of the playlist snapshot
        """

        plid = self._get_id("playlist", playlist_id)
        ftracks = []
        for tr in items:
            ftracks.append(
                {
                    "uri": self._get_uri("track", tr["uri"]),
                    "positions": tr["positions"],
                }
            )
        payload = {"tracks": ftracks}
        if snapshot_id:
            payload["snapshot_id"] = snapshot_id
        return self._delete(
            f"playlists/{plid}/tracks", payload=payload
        )

    def current_user_follow_playlist(self, playlist_id, public=True):
        """
        Add the current authenticated user as a follower of a playlist.

        Parameters:
            - playlist_id - the id of the playlist

        """
        return self._put(
<<<<<<< HEAD
            "playlists/{}/followers".format(playlist_id),
            payload={"public": public}
=======
            f"playlists/{playlist_id}/followers"
>>>>>>> a810edf5
        )

    def playlist_is_following(
        self, playlist_id, user_ids
    ):
        """
        Check to see if the given users are following the given playlist

        Parameters:
            - playlist_id - the id of the playlist
            - user_ids - the ids of the users that you want to check to see
                if they follow the playlist. Maximum: 5 ids.

        """
        endpoint = "playlists/{}/followers/contains?ids={}"
        return self._get(
            endpoint.format(playlist_id, ",".join(user_ids))
        )

    def me(self):
        """ Get detailed profile information about the current user.
            An alias for the 'current_user' method.
        """
        return self._get("me/")

    def current_user(self):
        """ Get detailed profile information about the current user.
            An alias for the 'me' method.
        """
        return self.me()

    def current_user_playing_track(self):
        """ Get information about the current users currently playing track.
        """
        return self._get("me/player/currently-playing")

    def current_user_saved_albums(self, limit=20, offset=0, market=None):
        """ Gets a list of the albums saved in the current authorized user's
            "Your Music" library

            Parameters:
                - limit - the number of albums to return (MAX_LIMIT=50)
                - offset - the index of the first album to return
                - market - an ISO 3166-1 alpha-2 country code.

        """
        return self._get("me/albums", limit=limit, offset=offset, market=market)

    def current_user_saved_albums_add(self, albums=[]):
        """ Add one or more albums to the current user's
            "Your Music" library.
            Parameters:
                - albums - a list of album URIs, URLs or IDs
        """

        alist = [self._get_id("album", a) for a in albums]
        return self._put("me/albums?ids=" + ",".join(alist))

    def current_user_saved_albums_delete(self, albums=[]):
        """ Remove one or more albums from the current user's
            "Your Music" library.

            Parameters:
                - albums - a list of album URIs, URLs or IDs
        """
        alist = [self._get_id("album", a) for a in albums]
        return self._delete("me/albums/?ids=" + ",".join(alist))

    def current_user_saved_albums_contains(self, albums=[]):
        """ Check if one or more albums is already saved in
            the current Spotify user’s “Your Music” library.

            Parameters:
                - albums - a list of album URIs, URLs or IDs
        """
        alist = [self._get_id("album", a) for a in albums]
        return self._get("me/albums/contains?ids=" + ",".join(alist))

    def current_user_saved_tracks(self, limit=20, offset=0, market=None):
        """ Gets a list of the tracks saved in the current authorized user's
            "Your Music" library

            Parameters:
                - limit - the number of tracks to return
                - offset - the index of the first track to return
                - market - an ISO 3166-1 alpha-2 country code

        """
        return self._get("me/tracks", limit=limit, offset=offset, market=market)

    def current_user_saved_tracks_add(self, tracks=None):
        """ Add one or more tracks to the current user's
            "Your Music" library.

            Parameters:
                - tracks - a list of track URIs, URLs or IDs
        """
        tlist = []
        if tracks is not None:
            tlist = [self._get_id("track", t) for t in tracks]
        return self._put("me/tracks/?ids=" + ",".join(tlist))

    def current_user_saved_tracks_delete(self, tracks=None):
        """ Remove one or more tracks from the current user's
            "Your Music" library.

            Parameters:
                - tracks - a list of track URIs, URLs or IDs
        """
        tlist = []
        if tracks is not None:
            tlist = [self._get_id("track", t) for t in tracks]
        return self._delete("me/tracks/?ids=" + ",".join(tlist))

    def current_user_saved_tracks_contains(self, tracks=None):
        """ Check if one or more tracks is already saved in
            the current Spotify user’s “Your Music” library.

            Parameters:
                - tracks - a list of track URIs, URLs or IDs
        """
        tlist = []
        if tracks is not None:
            tlist = [self._get_id("track", t) for t in tracks]
        return self._get("me/tracks/contains?ids=" + ",".join(tlist))

    def current_user_saved_episodes(self, limit=20, offset=0, market=None):
        """ Gets a list of the episodes saved in the current authorized user's
            "Your Music" library

            Parameters:
                - limit - the number of episodes to return
                - offset - the index of the first episode to return
                - market - an ISO 3166-1 alpha-2 country code

        """
        return self._get("me/episodes", limit=limit, offset=offset, market=market)

    def current_user_saved_episodes_add(self, episodes=None):
        """ Add one or more episodes to the current user's
            "Your Music" library.

            Parameters:
                - episodes - a list of episode URIs, URLs or IDs
        """
        elist = []
        if episodes is not None:
            elist = [self._get_id("episode", e) for e in episodes]
        return self._put("me/episodes/?ids=" + ",".join(elist))

    def current_user_saved_episodes_delete(self, episodes=None):
        """ Remove one or more episodes from the current user's
            "Your Music" library.

            Parameters:
                - episodes - a list of episode URIs, URLs or IDs
        """
        elist = []
        if episodes is not None:
            elist = [self._get_id("episode", e) for e in episodes]
        return self._delete("me/episodes/?ids=" + ",".join(elist))

    def current_user_saved_episodes_contains(self, episodes=None):
        """ Check if one or more episodes is already saved in
            the current Spotify user’s “Your Music” library.

            Parameters:
                - episodes - a list of episode URIs, URLs or IDs
        """
        elist = []
        if episodes is not None:
            elist = [self._get_id("episode", e) for e in episodes]
        return self._get("me/episodes/contains?ids=" + ",".join(elist))

    def current_user_saved_shows(self, limit=20, offset=0, market=None):
        """ Gets a list of the shows saved in the current authorized user's
            "Your Music" library

            Parameters:
                - limit - the number of shows to return
                - offset - the index of the first show to return
                - market - an ISO 3166-1 alpha-2 country code

        """
        return self._get("me/shows", limit=limit, offset=offset, market=market)

    def current_user_saved_shows_add(self, shows=[]):
        """ Add one or more albums to the current user's
            "Your Music" library.
            Parameters:
                - shows - a list of show URIs, URLs or IDs
        """
        slist = [self._get_id("show", s) for s in shows]
        return self._put("me/shows?ids=" + ",".join(slist))

    def current_user_saved_shows_delete(self, shows=[]):
        """ Remove one or more shows from the current user's
            "Your Music" library.

            Parameters:
                - shows - a list of show URIs, URLs or IDs
        """
        slist = [self._get_id("show", s) for s in shows]
        return self._delete("me/shows/?ids=" + ",".join(slist))

    def current_user_saved_shows_contains(self, shows=[]):
        """ Check if one or more shows is already saved in
            the current Spotify user’s “Your Music” library.

            Parameters:
                - shows - a list of show URIs, URLs or IDs
        """
        slist = [self._get_id("show", s) for s in shows]
        return self._get("me/shows/contains?ids=" + ",".join(slist))

    def current_user_followed_artists(self, limit=20, after=None):
        """ Gets a list of the artists followed by the current authorized user

            Parameters:
                - limit - the number of artists to return
                - after - the last artist ID retrieved from the previous
                          request

        """
        return self._get(
            "me/following", type="artist", limit=limit, after=after
        )

    def current_user_following_artists(self, ids=None):
        """ Check if the current user is following certain artists

            Returns list of booleans respective to ids

            Parameters:
                - ids - a list of artist URIs, URLs or IDs
        """
        idlist = []
        if ids is not None:
            idlist = [self._get_id("artist", i) for i in ids]
        return self._get(
            "me/following/contains", ids=",".join(idlist), type="artist"
        )

    def current_user_following_users(self, ids=None):
        """ Check if the current user is following certain users

            Returns list of booleans respective to ids

            Parameters:
                - ids - a list of user URIs, URLs or IDs
        """
        idlist = []
        if ids is not None:
            idlist = [self._get_id("user", i) for i in ids]
        return self._get(
            "me/following/contains", ids=",".join(idlist), type="user"
        )

    def current_user_top_artists(
        self, limit=20, offset=0, time_range="medium_term"
    ):
        """ Get the current user's top artists

            Parameters:
                - limit - the number of entities to return
                - offset - the index of the first entity to return
                - time_range - Over what time frame are the affinities computed
                  Valid-values: short_term, medium_term, long_term
        """
        return self._get(
            "me/top/artists", time_range=time_range, limit=limit, offset=offset
        )

    def current_user_top_tracks(
        self, limit=20, offset=0, time_range="medium_term"
    ):
        """ Get the current user's top tracks

            Parameters:
                - limit - the number of entities to return
                - offset - the index of the first entity to return
                - time_range - Over what time frame are the affinities computed
                  Valid-values: short_term, medium_term, long_term
        """
        return self._get(
            "me/top/tracks", time_range=time_range, limit=limit, offset=offset
        )

    def current_user_recently_played(self, limit=50, after=None, before=None):
        """ Get the current user's recently played tracks

            Parameters:
                - limit - the number of entities to return
                - after - unix timestamp in milliseconds. Returns all items
                          after (but not including) this cursor position.
                          Cannot be used if before is specified.
                - before - unix timestamp in milliseconds. Returns all items
                           before (but not including) this cursor position.
                           Cannot be used if after is specified
        """
        return self._get(
            "me/player/recently-played",
            limit=limit,
            after=after,
            before=before,
        )

    def user_follow_artists(self, ids=[]):
        """ Follow one or more artists
            Parameters:
                - ids - a list of artist IDs
        """
        return self._put("me/following?type=artist&ids=" + ",".join(ids))

    def user_follow_users(self, ids=[]):
        """ Follow one or more users
            Parameters:
                - ids - a list of user IDs
        """
        return self._put("me/following?type=user&ids=" + ",".join(ids))

    def user_unfollow_artists(self, ids=[]):
        """ Unfollow one or more artists
            Parameters:
                - ids - a list of artist IDs
        """
        return self._delete("me/following?type=artist&ids=" + ",".join(ids))

    def user_unfollow_users(self, ids=[]):
        """ Unfollow one or more users
            Parameters:
                - ids - a list of user IDs
        """
        return self._delete("me/following?type=user&ids=" + ",".join(ids))

    def featured_playlists(
        self, locale=None, country=None, timestamp=None, limit=20, offset=0
    ):
        """ Get a list of Spotify featured playlists

            Parameters:
                - locale - The desired language, consisting of a lowercase ISO
                  639-1 alpha-2 language code and an uppercase ISO 3166-1 alpha-2
                  country code, joined by an underscore.

                - country - An ISO 3166-1 alpha-2 country code.

                - timestamp - A timestamp in ISO 8601 format:
                  yyyy-MM-ddTHH:mm:ss. Use this parameter to specify the user's
                  local time to get results tailored for that specific date and
                  time in the day

                - limit - The maximum number of items to return. Default: 20.
                  Minimum: 1. Maximum: 50

                - offset - The index of the first item to return. Default: 0
                  (the first object). Use with limit to get the next set of
                  items.
        """
        return self._get(
            "browse/featured-playlists",
            locale=locale,
            country=country,
            timestamp=timestamp,
            limit=limit,
            offset=offset,
        )

    def new_releases(self, country=None, limit=20, offset=0):
        """ Get a list of new album releases featured in Spotify

            Parameters:
                - country - An ISO 3166-1 alpha-2 country code.

                - limit - The maximum number of items to return. Default: 20.
                  Minimum: 1. Maximum: 50

                - offset - The index of the first item to return. Default: 0
                  (the first object). Use with limit to get the next set of
                  items.
        """
        return self._get(
            "browse/new-releases", country=country, limit=limit, offset=offset
        )

    def category(self, category_id, country=None, locale=None):
        """ Get info about a category

            Parameters:
                - category_id - The Spotify category ID for the category.

                - country - An ISO 3166-1 alpha-2 country code.
                - locale - The desired language, consisting of an ISO 639-1 alpha-2
                  language code and an ISO 3166-1 alpha-2 country code, joined
                  by an underscore.
        """
        return self._get(
            "browse/categories/" + category_id,
            country=country,
            locale=locale,
        )

    def categories(self, country=None, locale=None, limit=20, offset=0):
        """ Get a list of categories

            Parameters:
                - country - An ISO 3166-1 alpha-2 country code.
                - locale - The desired language, consisting of an ISO 639-1 alpha-2
                  language code and an ISO 3166-1 alpha-2 country code, joined
                  by an underscore.

                - limit - The maximum number of items to return. Default: 20.
                  Minimum: 1. Maximum: 50

                - offset - The index of the first item to return. Default: 0
                  (the first object). Use with limit to get the next set of
                  items.
        """
        return self._get(
            "browse/categories",
            country=country,
            locale=locale,
            limit=limit,
            offset=offset,
        )

    def category_playlists(
        self, category_id=None, country=None, limit=20, offset=0
    ):
        """ Get a list of playlists for a specific Spotify category

            Parameters:
                - category_id - The Spotify category ID for the category.

                - country - An ISO 3166-1 alpha-2 country code.

                - limit - The maximum number of items to return. Default: 20.
                  Minimum: 1. Maximum: 50

                - offset - The index of the first item to return. Default: 0
                  (the first object). Use with limit to get the next set of
                  items.
        """
        return self._get(
            "browse/categories/" + category_id + "/playlists",
            country=country,
            limit=limit,
            offset=offset,
        )

    def recommendations(
        self,
        seed_artists=None,
        seed_genres=None,
        seed_tracks=None,
        limit=20,
        country=None,
        **kwargs
    ):
        """ Get a list of recommended tracks for one to five seeds.
            (at least one of `seed_artists`, `seed_tracks` and `seed_genres`
            are needed)

            Parameters:
                - seed_artists - a list of artist IDs, URIs or URLs
                - seed_tracks - a list of track IDs, URIs or URLs
                - seed_genres - a list of genre names. Available genres for
                                recommendations can be found by calling
                                recommendation_genre_seeds

                - country - An ISO 3166-1 alpha-2 country code. If provided,
                            all results will be playable in this country.

                - limit - The maximum number of items to return. Default: 20.
                          Minimum: 1. Maximum: 100

                - min/max/target_<attribute> - For the tuneable track
                    attributes listed in the documentation, these values
                    provide filters and targeting on results.
        """
        params = dict(limit=limit)
        if seed_artists:
            params["seed_artists"] = ",".join(
                [self._get_id("artist", a) for a in seed_artists]
            )
        if seed_genres:
            params["seed_genres"] = ",".join(seed_genres)
        if seed_tracks:
            params["seed_tracks"] = ",".join(
                [self._get_id("track", t) for t in seed_tracks]
            )
        if country:
            params["market"] = country

        for attribute in [
            "acousticness",
            "danceability",
            "duration_ms",
            "energy",
            "instrumentalness",
            "key",
            "liveness",
            "loudness",
            "mode",
            "popularity",
            "speechiness",
            "tempo",
            "time_signature",
            "valence",
        ]:
            for prefix in ["min_", "max_", "target_"]:
                param = prefix + attribute
                if param in kwargs:
                    params[param] = kwargs[param]
        return self._get("recommendations", **params)

    def recommendation_genre_seeds(self):
        """ Get a list of genres available for the recommendations function.
        """
        return self._get("recommendations/available-genre-seeds")

    def audio_analysis(self, track_id):
        """ Get audio analysis for a track based upon its Spotify ID
            Parameters:
                - track_id - a track URI, URL or ID
        """
        trid = self._get_id("track", track_id)
        return self._get("audio-analysis/" + trid)

    def audio_features(self, tracks=[]):
        """ Get audio features for one or multiple tracks based upon their Spotify IDs
            Parameters:
                - tracks - a list of track URIs, URLs or IDs, maximum: 100 ids
        """
        if isinstance(tracks, str):
            trackid = self._get_id("track", tracks)
            results = self._get("audio-features/?ids=" + trackid)
        else:
            tlist = [self._get_id("track", t) for t in tracks]
            results = self._get("audio-features/?ids=" + ",".join(tlist))
        # the response has changed, look for the new style first, and if
        # it's not there, fallback on the old style
        if "audio_features" in results:
            return results["audio_features"]
        else:
            return results

    def devices(self):
        """ Get a list of user's available devices.
        """
        return self._get("me/player/devices")

    def current_playback(self, market=None, additional_types=None):
        """ Get information about user's current playback.

            Parameters:
                - market - an ISO 3166-1 alpha-2 country code.
                - additional_types - `episode` to get podcast track information
        """
        return self._get("me/player", market=market, additional_types=additional_types)

    def currently_playing(self, market=None, additional_types=None):
        """ Get user's currently playing track.

            Parameters:
                - market - an ISO 3166-1 alpha-2 country code.
                - additional_types - `episode` to get podcast track information
        """
        return self._get("me/player/currently-playing", market=market,
                         additional_types=additional_types)

    def transfer_playback(self, device_id, force_play=True):
        """ Transfer playback to another device.
            Note that the API accepts a list of device ids, but only
            actually supports one.

            Parameters:
                - device_id - transfer playback to this device
                - force_play - true: after transfer, play. false:
                               keep current state.
        """
        data = {"device_ids": [device_id], "play": force_play}
        return self._put("me/player", payload=data)

    def start_playback(
        self, device_id=None, context_uri=None, uris=None, offset=None, position_ms=None
    ):
        """ Start or resume user's playback.

            Provide a `context_uri` to start playback of an album,
            artist, or playlist.

            Provide a `uris` list to start playback of one or more
            tracks.

            Provide `offset` as {"position": <int>} or {"uri": "<track uri>"}
            to start playback at a particular offset.

            Parameters:
                - device_id - device target for playback
                - context_uri - spotify context uri to play
                - uris - spotify track uris
                - offset - offset into context by index or track
                - position_ms - (optional) indicates from what position to start playback.
                                Must be a positive number. Passing in a position that is
                                greater than the length of the track will cause the player to
                                start playing the next song.
        """
        if context_uri is not None and uris is not None:
            logger.warning("Specify either context uri or uris, not both")
            return
        if uris is not None and not isinstance(uris, list):
            logger.warning("URIs must be a list")
            return
        data = {}
        if context_uri is not None:
            data["context_uri"] = context_uri
        if uris is not None:
            data["uris"] = uris
        if offset is not None:
            data["offset"] = offset
        if position_ms is not None:
            data["position_ms"] = position_ms
        return self._put(
            self._append_device_id("me/player/play", device_id), payload=data
        )

    def pause_playback(self, device_id=None):
        """ Pause user's playback.

            Parameters:
                - device_id - device target for playback
        """
        return self._put(self._append_device_id("me/player/pause", device_id))

    def next_track(self, device_id=None):
        """ Skip user's playback to next track.

            Parameters:
                - device_id - device target for playback
        """
        return self._post(self._append_device_id("me/player/next", device_id))

    def previous_track(self, device_id=None):
        """ Skip user's playback to previous track.

            Parameters:
                - device_id - device target for playback
        """
        return self._post(
            self._append_device_id("me/player/previous", device_id)
        )

    def seek_track(self, position_ms, device_id=None):
        """ Seek to position in current track.

            Parameters:
                - position_ms - position in milliseconds to seek to
                - device_id - device target for playback
        """
        if not isinstance(position_ms, int):
            logger.warning("Position_ms must be an integer")
            return
        return self._put(
            self._append_device_id(
                f"me/player/seek?position_ms={position_ms}", device_id
            )
        )

    def repeat(self, state, device_id=None):
        """ Set repeat mode for playback.

            Parameters:
                - state - `track`, `context`, or `off`
                - device_id - device target for playback
        """
        if state not in ["track", "context", "off"]:
            logger.warning("Invalid state")
            return
        self._put(
            self._append_device_id(
                f"me/player/repeat?state={state}", device_id
            )
        )

    def volume(self, volume_percent, device_id=None):
        """ Set playback volume.

            Parameters:
                - volume_percent - volume between 0 and 100
                - device_id - device target for playback
        """
        if not isinstance(volume_percent, int):
            logger.warning("Volume must be an integer")
            return
        if volume_percent < 0 or volume_percent > 100:
            logger.warning("Volume must be between 0 and 100, inclusive")
            return
        self._put(
            self._append_device_id(
                f"me/player/volume?volume_percent={volume_percent}",
                device_id,
            )
        )

    def shuffle(self, state, device_id=None):
        """ Toggle playback shuffling.

            Parameters:
                - state - true or false
                - device_id - device target for playback
        """
        if not isinstance(state, bool):
            logger.warning("state must be a boolean")
            return
        state = str(state).lower()
        self._put(
            self._append_device_id(
                f"me/player/shuffle?state={state}", device_id
            )
        )

    def queue(self):
        """ Gets the current user's queue """
        return self._get("me/player/queue")

    def add_to_queue(self, uri, device_id=None):
        """ Adds a song to the end of a user's queue

            If device A is currently playing music, and you try to add to the queue
            and pass in the id for device B, you will get a
            'Player command failed: Restriction violated' error
            I therefore recommend leaving device_id as None so that the active device is targeted

            :param uri: song uri, id, or url
            :param device_id:
                the id of a Spotify device.
                If None, then the active device is used.

        """

        uri = self._get_uri("track", uri)

        endpoint = f"me/player/queue?uri={uri}"

        if device_id is not None:
            endpoint += f"&device_id={device_id}"

        return self._post(endpoint)

    def available_markets(self):
        """ Get the list of markets where Spotify is available.
            Returns a list of the countries in which Spotify is available, identified by their
            ISO 3166-1 alpha-2 country code with additional country codes for special territories.
        """
        return self._get("markets")

    def _append_device_id(self, path, device_id):
        """ Append device ID to API path.

            Parameters:
                - device_id - device id to append
        """
        if device_id:
            if "?" in path:
                path += f"&device_id={device_id}"
            else:
                path += f"?device_id={device_id}"
        return path

    def _get_id(self, type, id):
        uri_match = re.search(Spotify._regex_spotify_uri, id)
        if uri_match is not None:
            uri_match_groups = uri_match.groupdict()
            if uri_match_groups['type'] != type:
                # TODO change to a ValueError in v3
                raise SpotifyException(400, -1, "Unexpected Spotify URI type.")
            return uri_match_groups['id']

        url_match = re.search(Spotify._regex_spotify_url, id)
        if url_match is not None:
            url_match_groups = url_match.groupdict()
            if url_match_groups['type'] != type:
                raise SpotifyException(400, -1, "Unexpected Spotify URL type.")
            # TODO change to a ValueError in v3
            return url_match_groups['id']

        # Raw identifiers might be passed, ensure they are also base-62
        if re.search(Spotify._regex_base62, id) is not None:
            return id

        # TODO change to a ValueError in v3
        raise SpotifyException(400, -1, "Unsupported URL / URI.")

    def _get_uri(self, type, id):
        if self._is_uri(id):
            return id
        else:
            return "spotify:" + type + ":" + self._get_id(type, id)

    def _is_uri(self, uri):
        return re.search(Spotify._regex_spotify_uri, uri) is not None

    def _search_multiple_markets(self, q, limit, offset, type, markets, total):
        if total and limit > total:
            limit = total
            warnings.warn(
                "limit was auto-adjusted to equal {} as it must not be higher than total".format(
                    total),
                UserWarning,
            )

        results = defaultdict(dict)
        item_types = [item_type + "s" for item_type in type.split(",")]
        count = 0

        for country in markets:
            result = self._get(
                "search", q=q, limit=limit, offset=offset, type=type, market=country
            )
            for item_type in item_types:
                results[country][item_type] = result[item_type]

                # Truncate the items list to the current limit
                if len(results[country][item_type]['items']) > limit:
                    results[country][item_type]['items'] = \
                        results[country][item_type]['items'][:limit]

                count += len(results[country][item_type]['items'])
                if total and limit > total - count:
                    # when approaching `total` results, adjust `limit` to not request more
                    # items than needed
                    limit = total - count

            if total and count >= total:
                return results

        return results

    def get_audiobook(self, id, market=None):
        """ Get Spotify catalog information for a single audiobook identified by its unique
        Spotify ID.

        Parameters:
        - id - the Spotify ID for the audiobook
        - market - an ISO 3166-1 alpha-2 country code.
        """
        audiobook_id = self._get_id("audiobook", id)
        endpoint = f"audiobooks/{audiobook_id}"

        if market:
            endpoint += f'?market={market}'

        return self._get(endpoint)

    def get_audiobooks(self, ids, market=None):
        """ Get Spotify catalog information for multiple audiobooks based on their Spotify IDs.

        Parameters:
        - ids - a list of Spotify IDs for the audiobooks
        - market - an ISO 3166-1 alpha-2 country code.
        """
        audiobook_ids = [self._get_id("audiobook", id) for id in ids]
        endpoint = f"audiobooks?ids={','.join(audiobook_ids)}"

        if market:
            endpoint += f'&market={market}'

        return self._get(endpoint)

    def get_audiobook_chapters(self, id, market=None, limit=20, offset=0):
        """ Get Spotify catalog information about an audiobook’s chapters.

        Parameters:
        - id - the Spotify ID for the audiobook
        - market - an ISO 3166-1 alpha-2 country code.
        - limit - the maximum number of items to return
        - offset - the index of the first item to return
        """
        audiobook_id = self._get_id("audiobook", id)
        endpoint = f"audiobooks/{audiobook_id}/chapters?limit={limit}&offset={offset}"

        if market:
            endpoint += f'&market={market}'

        return self._get(endpoint)<|MERGE_RESOLUTION|>--- conflicted
+++ resolved
@@ -1209,12 +1209,8 @@
 
         """
         return self._put(
-<<<<<<< HEAD
-            "playlists/{}/followers".format(playlist_id),
+            f"playlists/{playlist_id}/followers",
             payload={"public": public}
-=======
-            f"playlists/{playlist_id}/followers"
->>>>>>> a810edf5
         )
 
     def playlist_is_following(
