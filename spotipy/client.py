# -*- coding: utf-8 -*-

""" A simple and thin Python library for the Spotify Web API """

from __future__ import print_function

__all__ = ["Spotify", "SpotifyException"]

import json
import sys
import warnings

import requests
import urllib3
import six

<<<<<<< HEAD
from exceptions import SpotifyException

""" A simple and thin Python library for the Spotify Web API
"""


=======

class SpotifyException(Exception):
    def __init__(self, http_status, code, msg, headers=None):
        self.http_status = http_status
        self.code = code
        self.msg = msg
        # `headers` is used to support `Retry-After` in the event of a
        # 429 status code.
        if headers is None:
            headers = {}
        self.headers = headers

    def __str__(self):
        return "http status: {0}, code:{1} - {2}".format(
            self.http_status, self.code, self.msg
        )


>>>>>>> 5b5b30dd
class Spotify(object):
    """
        Example usage::

            import spotipy

            urn = 'spotify:artist:3jOstUTkEu2JkjvRdBA5Gu'
            sp = spotipy.Spotify()

            sp.trace = True # turn on tracing
            sp.trace_out = True # turn on trace out

            artist = sp.artist(urn)
            print(artist)

            user = sp.user('plamere')
            print(user)
    """

    trace = False  # Enable tracing?
    trace_out = False
    max_retries = 3
    default_retry_codes = (429, 500, 502, 503, 504)

    def __init__(
        self,
        auth=None,
        requests_session=True,
        client_credentials_manager=None,
        oauth_manager=None,
        auth_manager=None,
        proxies=None,
        requests_timeout=5,
        status_forcelist=None,
        retries=max_retries,
        status_retries=max_retries,
        backoff_factor=0.3,
    ):
        """
        Creates a Spotify API client.

        :param auth: An authorization token (optional)
        :param requests_session:
            A Requests session object or a truthy value to create one.
            A falsy value disables sessions.
            It should generally be a good idea to keep sessions enabled
            for performance reasons (connection pooling).
        :param client_credentials_manager:
            SpotifyClientCredentials object
        :param oauth_manager:
            SpotifyOAuth object
        :param auth_manager:
            SpotifyOauth object or SpotifyClientCredentials object
        :param proxies:
            Definition of proxies (optional).
            See Requests doc https://2.python-requests.org/en/master/user/advanced/#proxies
        :param requests_timeout:
            Tell Requests to stop waiting for a response after a given
            number of seconds
        :param status_forcelist:
            Tell requests what type of status codes retries should occur on
        :param retries:
            Total number of retries to allow
        :param status_retries:
            Number of times to retry on bad status codes
        :param backoff_factor:
            A backoff factor to apply between attempts after the second try
            See urllib3 https://urllib3.readthedocs.io/en/latest/reference/urllib3.util.html
        """
        self.prefix = "https://api.spotify.com/v1/"
        self._auth = auth
        self.client_credentials_manager = client_credentials_manager
        self.oauth_manager = oauth_manager
        self.auth_manager = auth_manager
        self.proxies = proxies
        self.requests_timeout = requests_timeout
        self.status_forcelist = status_forcelist or self.default_retry_codes
        self.backoff_factor = backoff_factor
        self.retries = retries
        self.status_retries = status_retries

        if isinstance(requests_session, requests.Session):
            self._session = requests_session
        else:
            if requests_session:  # Build a new session.
                self._build_session()
            else:  # Use the Requests API module as a "session".
                self._session = requests.api

    @property
    def auth_manager(self):
        return self._auth_manager

    @auth_manager.setter
    def auth_manager(self, auth_manager):
        if auth_manager is not None:
            self._auth_manager = auth_manager
        else:
            self._auth_manager = (
                self.client_credentials_manager or self.oauth_manager
            )

    def __del__(self):
        """Make sure the connection (pool) gets closed"""
        if isinstance(self._session, requests.Session):
            self._session.close()

    def _build_session(self):
        self._session = requests.Session()
        retry = urllib3.Retry(
            total=self.retries,
            connect=None,
            read=False,
            status=self.status_retries,
            backoff_factor=self.backoff_factor,
            status_forcelist=self.status_forcelist)

        adapter = requests.adapters.HTTPAdapter(max_retries=retry)
        self._session.mount('http://', adapter)
        self._session.mount('https://', adapter)

    def _auth_headers(self):
        if self._auth:
            return {"Authorization": "Bearer {0}".format(self._auth)}
        elif self.auth_manager:
            token = self.auth_manager.get_access_token(as_dict=False)
            return {"Authorization": "Bearer {0}".format(token)}
        else:
            return {}

    def _internal_call(self, method, url, payload, params):
        args = dict(params=params)
        if not url.startswith("http"):
            url = self.prefix + url
        headers = self._auth_headers()

        if "content_type" in args["params"]:
            headers["Content-Type"] = args["params"]["content_type"]
            del args["params"]["content_type"]
            if payload:
                args["data"] = payload
        else:
            headers["Content-Type"] = "application/json"
            if payload:
                args["data"] = json.dumps(payload)

        if self.trace_out:
            print(url)

        try:
            response = self._session.request(
                method, url, headers=headers, proxies=self.proxies,
                timeout=self.requests_timeout, **args
            )

            if self.trace:  # pragma: no cover
                print()
                print("Request headers:", headers)
                print("Response headers:", response.headers)
                print("HTTP status", response.status_code)
                print(method, response.url)
                if payload:
                    print("Data", json.dumps(payload))

            response.raise_for_status()
            results = response.json()
        except requests.exceptions.HTTPError:
            try:
                msg = response.json()["error"]["message"]
            except (ValueError, KeyError):
                msg = "error"

            raise SpotifyException(
                response.status_code,
                -1,
                "%s:\n %s" % (response.url, msg),
                headers=response.headers,
            )
        except requests.exceptions.RetryError:
            raise SpotifyException(
                599,
                -1,
                "%s:\n %s" % (response.url, "Max Retries"),
                headers=response.headers,
            )
        except ValueError:
            results = None

        if self.trace:  # pragma: no cover
            print("Response:", results)
            print()
        return results

    def _get(self, url, args=None, payload=None, **kwargs):
        if args:
            kwargs.update(args)

        return self._internal_call("GET", url, payload, kwargs)

    def _post(self, url, args=None, payload=None, **kwargs):
        if args:
            kwargs.update(args)
        return self._internal_call("POST", url, payload, kwargs)

    def _delete(self, url, args=None, payload=None, **kwargs):
        if args:
            kwargs.update(args)
        return self._internal_call("DELETE", url, payload, kwargs)

    def _put(self, url, args=None, payload=None, **kwargs):
        if args:
            kwargs.update(args)
        return self._internal_call("PUT", url, payload, kwargs)

    def next(self, result):
        """ returns the next result given a paged result

            Parameters:
                - result - a previously returned paged result
        """
        if result["next"]:
            return self._get(result["next"])
        else:
            return None

    def previous(self, result):
        """ returns the previous result given a paged result

            Parameters:
                - result - a previously returned paged result
        """
        if result["previous"]:
            return self._get(result["previous"])
        else:
            return None

    def _warn_old(self, msg):
        print("warning:" + msg, file=sys.stderr)

    def _warn(self, msg, *args):
        print("warning:" + msg.format(*args), file=sys.stderr)

    def track(self, track_id):
        """ returns a single track given the track's ID, URI or URL

            Parameters:
                - track_id - a spotify URI, URL or ID
        """

        trid = self._get_id("track", track_id)
        return self._get("tracks/" + trid)

    def tracks(self, tracks, market=None):
        """ returns a list of tracks given a list of track IDs, URIs, or URLs

            Parameters:
                - tracks - a list of spotify URIs, URLs or IDs. Maximum: 50 IDs.
                - market - an ISO 3166-1 alpha-2 country code.
        """

        tlist = [self._get_id("track", t) for t in tracks]
        return self._get("tracks/?ids=" + ",".join(tlist), market=market)

    def artist(self, artist_id):
        """ returns a single artist given the artist's ID, URI or URL

            Parameters:
                - artist_id - an artist ID, URI or URL
        """

        trid = self._get_id("artist", artist_id)
        return self._get("artists/" + trid)

    def artists(self, artists):
        """ returns a list of artists given the artist IDs, URIs, or URLs

            Parameters:
                - artists - a list of  artist IDs, URIs or URLs
        """

        tlist = [self._get_id("artist", a) for a in artists]
        return self._get("artists/?ids=" + ",".join(tlist))

    def artist_albums(
        self, artist_id, album_type=None, country=None, limit=20, offset=0
    ):
        """ Get Spotify catalog information about an artist's albums

            Parameters:
                - artist_id - the artist ID, URI or URL
                - album_type - 'album', 'single', 'appears_on', 'compilation'
                - country - limit the response to one particular country.
                - limit  - the number of albums to return
                - offset - the index of the first album to return
        """

        trid = self._get_id("artist", artist_id)
        return self._get(
            "artists/" + trid + "/albums",
            album_type=album_type,
            country=country,
            limit=limit,
            offset=offset,
        )

    def artist_top_tracks(self, artist_id, country="US"):
        """ Get Spotify catalog information about an artist's top 10 tracks
            by country.

            Parameters:
                - artist_id - the artist ID, URI or URL
                - country - limit the response to one particular country.
        """

        trid = self._get_id("artist", artist_id)
        return self._get("artists/" + trid + "/top-tracks", country=country)

    def artist_related_artists(self, artist_id):
        """ Get Spotify catalog information about artists similar to an
            identified artist. Similarity is based on analysis of the
            Spotify community's listening history.

            Parameters:
                - artist_id - the artist ID, URI or URL
        """
        trid = self._get_id("artist", artist_id)
        return self._get("artists/" + trid + "/related-artists")

    def album(self, album_id):
        """ returns a single album given the album's ID, URIs or URL

            Parameters:
                - album_id - the album ID, URI or URL
        """

        trid = self._get_id("album", album_id)
        return self._get("albums/" + trid)

    def album_tracks(self, album_id, limit=50, offset=0):
        """ Get Spotify catalog information about an album's tracks

            Parameters:
                - album_id - the album ID, URI or URL
                - limit  - the number of items to return
                - offset - the index of the first item to return
        """

        trid = self._get_id("album", album_id)
        return self._get(
            "albums/" + trid + "/tracks/", limit=limit, offset=offset
        )

    def albums(self, albums):
        """ returns a list of albums given the album IDs, URIs, or URLs

            Parameters:
                - albums - a list of  album IDs, URIs or URLs
        """

        tlist = [self._get_id("album", a) for a in albums]
        return self._get("albums/?ids=" + ",".join(tlist))

    def show(self, show_id, market=None):
        """ returns a single show given the show's ID, URIs or URL

            Parameters:
                - show_id - the show ID, URI or URL
                - market - an ISO 3166-1 alpha-2 country code.
                           The show must be available in the given market.
                           If user-based authorization is in use, the user's country
                           takes precedence. If neither market nor user country are
                           provided, the content is considered unavailable for the client.
        """

        trid = self._get_id("show", show_id)
        return self._get("shows/" + trid, market=market)

    def shows(self, shows, market=None):
        """ returns a list of shows given the show IDs, URIs, or URLs

            Parameters:
                - shows - a list of show IDs, URIs or URLs
                - market - an ISO 3166-1 alpha-2 country code.
                           Only shows available in the given market will be returned.
                           If user-based authorization is in use, the user's country
                           takes precedence. If neither market nor user country are
                           provided, the content is considered unavailable for the client.
        """

        tlist = [self._get_id("show", s) for s in shows]
        return self._get("shows/?ids=" + ",".join(tlist), market=market)

    def show_episodes(self, show_id, limit=50, offset=0, market=None):
        """ Get Spotify catalog information about a show's episodes

            Parameters:
                - show_id - the show ID, URI or URL
                - limit  - the number of items to return
                - offset - the index of the first item to return
                - market - an ISO 3166-1 alpha-2 country code.
                           Only episodes available in the given market will be returned.
                           If user-based authorization is in use, the user's country
                           takes precedence. If neither market nor user country are
                           provided, the content is considered unavailable for the client.
        """

        trid = self._get_id("show", show_id)
        return self._get(
            "shows/" + trid + "/episodes/", limit=limit, offset=offset, market=market
        )

    def episode(self, episode_id, market=None):
        """ returns a single episode given the episode's ID, URIs or URL

            Parameters:
                - episode_id - the episode ID, URI or URL
                - market - an ISO 3166-1 alpha-2 country code.
                           The episode must be available in the given market.
                           If user-based authorization is in use, the user's country
                           takes precedence. If neither market nor user country are
                           provided, the content is considered unavailable for the client.
        """

        trid = self._get_id("episode", episode_id)
        return self._get("episodes/" + trid, market=market)

    def episodes(self, episodes, market=None):
        """ returns a list of episodes given the episode IDs, URIs, or URLs

            Parameters:
                - episodes - a list of episode IDs, URIs or URLs
                - market - an ISO 3166-1 alpha-2 country code.
                           Only episodes available in the given market will be returned.
                           If user-based authorization is in use, the user's country
                           takes precedence. If neither market nor user country are
                           provided, the content is considered unavailable for the client.
        """

        tlist = [self._get_id("episode", e) for e in episodes]
        return self._get("episodes/?ids=" + ",".join(tlist), market=market)

    def search(self, q, limit=10, offset=0, type="track", market=None):
        """ searches for an item

            Parameters:
                - q - the search query (see how to write a query in the
                      official documentation https://developer.spotify.com/documentation/web-api/reference/search/search/)  # noqa
                - limit  - the number of items to return (min = 1, default = 10, max = 50)
                - offset - the index of the first item to return
                - type - the type of item to return. One of 'artist', 'album',
                         'track', 'playlist', 'show', or 'episode'
                - market - An ISO 3166-1 alpha-2 country code or the string
                           from_token.
        """
        return self._get(
            "search", q=q, limit=limit, offset=offset, type=type, market=market
        )

    def user(self, user):
        """ Gets basic profile information about a Spotify User

            Parameters:
                - user - the id of the usr
        """
        return self._get("users/" + user)

    def current_user_playlists(self, limit=50, offset=0):
        """ Get current user playlists without required getting his profile
            Parameters:
                - limit  - the number of items to return
                - offset - the index of the first item to return
        """
        return self._get("me/playlists", limit=limit, offset=offset)

    def playlist(self, playlist_id, fields=None, market=None, additional_types=("track",)):
        """ Gets playlist by id.

            Parameters:
                - playlist - the id of the playlist
                - fields - which fields to return
                - market - An ISO 3166-1 alpha-2 country code or the
                           string from_token.
                - additional_types - list of item types to return.
                                     valid types are: track and episode
        """
        plid = self._get_id("playlist", playlist_id)
        return self._get(
            "playlists/%s" % (plid),
            fields=fields,
            market=market,
            additional_types=",".join(additional_types),
        )

    def playlist_tracks(
        self,
        playlist_id,
        fields=None,
        limit=100,
        offset=0,
        market=None,
        additional_types=("track",)
    ):
        """ Get full details of the tracks of a playlist.

            Parameters:
                - playlist_id - the id of the playlist
                - fields - which fields to return
                - limit - the maximum number of tracks to return
                - offset - the index of the first track to return
                - market - an ISO 3166-1 alpha-2 country code.
                - additional_types - list of item types to return.
                                     valid types are: track and episode
        """
        plid = self._get_id("playlist", playlist_id)
        return self._get(
            "playlists/%s/tracks" % (plid),
            limit=limit,
            offset=offset,
            fields=fields,
            market=market,
            additional_types=",".join(additional_types)
        )

    def playlist_cover_image(self, playlist_id):
        """ Get cover of a playlist.

            Parameters:
                - playlist_id - the id of the playlist
        """
        plid = self._get_id("playlist", playlist_id)
        return self._get("playlists/%s/images" % (plid))

    def playlist_upload_cover_image(self, playlist_id, image_b64):
        """ Replace the image used to represent a specific playlist

            Parameters:
                - playlist_id - the id of the playlist
                - image_b64 - image data as a Base64 encoded JPEG image string
                    (maximum payload size is 256 KB)
        """
        plid = self._get_id("playlist", playlist_id)
        return self._put(
            "playlists/{}/images".format(plid),
            payload=image_b64,
            content_type="image/jpeg",
        )

    def user_playlist(self, user, playlist_id=None, fields=None, market=None):
        warnings.warn(
            "You should use `playlist(playlist_id)` instead",
            DeprecationWarning,
        )

        """ Gets playlist of a user

            Parameters:
                - user - the id of the user
                - playlist_id - the id of the playlist
                - fields - which fields to return
        """
        if playlist_id is None:
            return self._get("users/%s/starred" % user)
        return self.playlist(playlist_id, fields=fields, market=market)

    def user_playlist_tracks(
        self,
        user=None,
        playlist_id=None,
        fields=None,
        limit=100,
        offset=0,
        market=None,
    ):
        warnings.warn(
            "You should use `playlist_tracks(playlist_id)` instead",
            DeprecationWarning,
        )

        """ Get full details of the tracks of a playlist owned by a user.

            Parameters:
                - user - the id of the user
                - playlist_id - the id of the playlist
                - fields - which fields to return
                - limit - the maximum number of tracks to return
                - offset - the index of the first track to return
                - market - an ISO 3166-1 alpha-2 country code.
        """
        return self.playlist_tracks(
            playlist_id,
            limit=limit,
            offset=offset,
            fields=fields,
            market=market,
        )

    def user_playlists(self, user, limit=50, offset=0):
        """ Gets playlists of a user

            Parameters:
                - user - the id of the usr
                - limit  - the number of items to return
                - offset - the index of the first item to return
        """
        return self._get(
            "users/%s/playlists" % user, limit=limit, offset=offset
        )

    def user_playlist_create(self, user, name, public=True, description=""):
        """ Creates a playlist for a user

            Parameters:
                - user - the id of the user
                - name - the name of the playlist
                - public - is the created playlist public
                - description - the description of the playlist
        """
        data = {"name": name, "public": public, "description": description}

        return self._post("users/%s/playlists" % (user,), payload=data)

    def user_playlist_change_details(
        self,
        user,
        playlist_id,
        name=None,
        public=None,
        collaborative=None,
        description=None,
    ):
        """ Changes a playlist's name and/or public/private state

            Parameters:
                - user - the id of the user
                - playlist_id - the id of the playlist
                - name - optional name of the playlist
                - public - optional is the playlist public
                - collaborative - optional is the playlist collaborative
                - description - optional description of the playlist
        """

        data = {}
        if isinstance(name, six.string_types):
            data["name"] = name
        if isinstance(public, bool):
            data["public"] = public
        if isinstance(collaborative, bool):
            data["collaborative"] = collaborative
        if isinstance(description, six.string_types):
            data["description"] = description
        return self._put(
            "users/%s/playlists/%s" % (user, playlist_id), payload=data
        )

    def user_playlist_unfollow(self, user, playlist_id):
        """ Unfollows (deletes) a playlist for a user

            Parameters:
                - user - the id of the user
                - name - the name of the playlist
        """
        return self._delete(
            "users/%s/playlists/%s/followers" % (user, playlist_id)
        )

    def user_playlist_add_tracks(
        self, user, playlist_id, tracks, position=None
    ):
        """ Adds tracks to a playlist

            Parameters:
                - user - the id of the user
                - playlist_id - the id of the playlist
                - tracks - a list of track URIs, URLs or IDs
                - position - the position to add the tracks
        """
        plid = self._get_id("playlist", playlist_id)
        ftracks = [self._get_uri("track", tid) for tid in tracks]
        return self._post(
            "users/%s/playlists/%s/tracks" % (user, plid),
            payload=ftracks,
            position=position,
        )

    def user_playlist_replace_tracks(self, user, playlist_id, tracks):
        """ Replace all tracks in a playlist

            Parameters:
                - user - the id of the user
                - playlist_id - the id of the playlist
                - tracks - the list of track ids to add to the playlist
        """
        plid = self._get_id("playlist", playlist_id)
        ftracks = [self._get_uri("track", tid) for tid in tracks]
        payload = {"uris": ftracks}
        return self._put(
            "users/%s/playlists/%s/tracks" % (user, plid), payload=payload
        )

    def user_playlist_reorder_tracks(
        self,
        user,
        playlist_id,
        range_start,
        insert_before,
        range_length=1,
        snapshot_id=None,
    ):
        """ Reorder tracks in a playlist

            Parameters:
                - user - the id of the user
                - playlist_id - the id of the playlist
                - range_start - the position of the first track to be reordered
                - range_length - optional the number of tracks to be reordered
                                 (default: 1)
                - insert_before - the position where the tracks should be
                                  inserted
                - snapshot_id - optional playlist's snapshot ID
        """
        plid = self._get_id("playlist", playlist_id)
        payload = {
            "range_start": range_start,
            "range_length": range_length,
            "insert_before": insert_before,
        }
        if snapshot_id:
            payload["snapshot_id"] = snapshot_id
        return self._put(
            "users/%s/playlists/%s/tracks" % (user, plid), payload=payload
        )

    def user_playlist_remove_all_occurrences_of_tracks(
        self, user, playlist_id, tracks, snapshot_id=None
    ):
        """ Removes all occurrences of the given tracks from the given playlist

            Parameters:
                - user - the id of the user
                - playlist_id - the id of the playlist
                - tracks - the list of track ids to remove from the playlist
                - snapshot_id - optional id of the playlist snapshot

        """

        plid = self._get_id("playlist", playlist_id)
        ftracks = [self._get_uri("track", tid) for tid in tracks]
        payload = {"tracks": [{"uri": track} for track in ftracks]}
        if snapshot_id:
            payload["snapshot_id"] = snapshot_id
        return self._delete(
            "users/%s/playlists/%s/tracks" % (user, plid), payload=payload
        )

    def user_playlist_remove_specific_occurrences_of_tracks(
        self, user, playlist_id, tracks, snapshot_id=None
    ):
        """ Removes all occurrences of the given tracks from the given playlist

            Parameters:
                - user - the id of the user
                - playlist_id - the id of the playlist
                - tracks - an array of objects containing Spotify URIs of the
                    tracks to remove with their current positions in the
                    playlist.  For example:
                        [  { "uri":"4iV5W9uYEdYUVa79Axb7Rh", "positions":[2] },
                        { "uri":"1301WleyT98MSxVHPZCA6M", "positions":[7] } ]
                - snapshot_id - optional id of the playlist snapshot
        """

        plid = self._get_id("playlist", playlist_id)
        ftracks = []
        for tr in tracks:
            ftracks.append(
                {
                    "uri": self._get_uri("track", tr["uri"]),
                    "positions": tr["positions"],
                }
            )
        payload = {"tracks": ftracks}
        if snapshot_id:
            payload["snapshot_id"] = snapshot_id
        return self._delete(
            "users/%s/playlists/%s/tracks" % (user, plid), payload=payload
        )

    def user_playlist_follow_playlist(self, playlist_owner_id, playlist_id):
        """
        Add the current authenticated user as a follower of a playlist.

        Parameters:
            - playlist_owner_id - the user id of the playlist owner
            - playlist_id - the id of the playlist

        """
        return self._put(
            "users/{}/playlists/{}/followers".format(
                playlist_owner_id, playlist_id
            )
        )

    def user_playlist_is_following(
        self, playlist_owner_id, playlist_id, user_ids
    ):
        """
        Check to see if the given users are following the given playlist

        Parameters:
            - playlist_owner_id - the user id of the playlist owner
            - playlist_id - the id of the playlist
            - user_ids - the ids of the users that you want to check to see
                if they follow the playlist. Maximum: 5 ids.

        """
        endpoint = "users/{}/playlists/{}/followers/contains?ids={}"
        return self._get(
            endpoint.format(playlist_owner_id, playlist_id, ",".join(user_ids))
        )

    def me(self):
        """ Get detailed profile information about the current user.
            An alias for the 'current_user' method.
        """
        return self._get("me/")

    def current_user(self):
        """ Get detailed profile information about the current user.
            An alias for the 'me' method.
        """
        return self.me()

    def current_user_playing_track(self):
        """ Get information about the current users currently playing track.
        """
        return self._get("me/player/currently-playing")

    def current_user_saved_tracks(self, limit=20, offset=0):
        """ Gets a list of the tracks saved in the current authorized user's
            "Your Music" library

            Parameters:
                - limit - the number of tracks to return
                - offset - the index of the first track to return

        """
        return self._get("me/tracks", limit=limit, offset=offset)

    def current_user_followed_artists(self, limit=20, after=None):
        """ Gets a list of the artists followed by the current authorized user

            Parameters:
                - limit - the number of artists to return
                - after - the last artist ID retrieved from the previous
                          request

        """
        return self._get(
            "me/following", type="artist", limit=limit, after=after
        )

    def current_user_saved_tracks_delete(self, tracks=None):
        """ Remove one or more tracks from the current user's
            "Your Music" library.

            Parameters:
                - tracks - a list of track URIs, URLs or IDs
        """
        tlist = []
        if tracks is not None:
            tlist = [self._get_id("track", t) for t in tracks]
        return self._delete("me/tracks/?ids=" + ",".join(tlist))

    def current_user_saved_tracks_contains(self, tracks=None):
        """ Check if one or more tracks is already saved in
            the current Spotify user’s “Your Music” library.

            Parameters:
                - tracks - a list of track URIs, URLs or IDs
        """
        tlist = []
        if tracks is not None:
            tlist = [self._get_id("track", t) for t in tracks]
        return self._get("me/tracks/contains?ids=" + ",".join(tlist))

    def current_user_saved_tracks_add(self, tracks=None):
        """ Add one or more tracks to the current user's
            "Your Music" library.

            Parameters:
                - tracks - a list of track URIs, URLs or IDs
        """
        tlist = []
        if tracks is not None:
            tlist = [self._get_id("track", t) for t in tracks]
        return self._put("me/tracks/?ids=" + ",".join(tlist))

    def current_user_top_artists(
        self, limit=20, offset=0, time_range="medium_term"
    ):
        """ Get the current user's top artists

            Parameters:
                - limit - the number of entities to return
                - offset - the index of the first entity to return
                - time_range - Over what time frame are the affinities computed
                  Valid-values: short_term, medium_term, long_term
        """
        return self._get(
            "me/top/artists", time_range=time_range, limit=limit, offset=offset
        )

    def current_user_top_tracks(
        self, limit=20, offset=0, time_range="medium_term"
    ):
        """ Get the current user's top tracks

            Parameters:
                - limit - the number of entities to return
                - offset - the index of the first entity to return
                - time_range - Over what time frame are the affinities computed
                  Valid-values: short_term, medium_term, long_term
        """
        return self._get(
            "me/top/tracks", time_range=time_range, limit=limit, offset=offset
        )

    def current_user_recently_played(self, limit=50, after=None, before=None):
        """ Get the current user's recently played tracks

            Parameters:
                - limit - the number of entities to return
                - after - unix timestamp in milliseconds. Returns all items
                          after (but not including) this cursor position.
                          Cannot be used if before is specified.
                - before - unix timestamp in milliseconds. Returns all items
                           before (but not including) this cursor position.
                           Cannot be used if after is specified
        """
        return self._get(
            "me/player/recently-played",
            limit=limit,
            after=after,
            before=before,
        )

    def current_user_saved_albums(self, limit=20, offset=0):
        """ Gets a list of the albums saved in the current authorized user's
            "Your Music" library

            Parameters:
                - limit - the number of albums to return
                - offset - the index of the first album to return

        """
        return self._get("me/albums", limit=limit, offset=offset)

    def current_user_saved_albums_contains(self, albums=[]):
        """ Check if one or more albums is already saved in
            the current Spotify user’s “Your Music” library.

            Parameters:
                - albums - a list of album URIs, URLs or IDs
        """
        alist = [self._get_id("album", a) for a in albums]
        return self._get("me/albums/contains?ids=" + ",".join(alist))

    def current_user_saved_albums_add(self, albums=[]):
        """ Add one or more albums to the current user's
            "Your Music" library.
            Parameters:
                - albums - a list of album URIs, URLs or IDs
        """
        alist = [self._get_id("album", a) for a in albums]
        return self._put("me/albums?ids=" + ",".join(alist))

    def current_user_saved_albums_delete(self, albums=[]):
        """ Remove one or more albums from the current user's
            "Your Music" library.

            Parameters:
                - albums - a list of album URIs, URLs or IDs
        """
        alist = [self._get_id("album", a) for a in albums]
        return self._delete("me/albums/?ids=" + ",".join(alist))

    def current_user_saved_shows(self, limit=50, offset=0):
        """ Gets a list of the shows saved in the current authorized user's
            "Your Music" library

            Parameters:
                - limit - the number of shows to return
                - offset - the index of the first show to return

        """
        return self._get("me/shows", limit=limit, offset=offset)

    def current_user_saved_shows_contains(self, shows=[]):
        """ Check if one or more shows is already saved in
            the current Spotify user’s “Your Music” library.

            Parameters:
                - shows - a list of show URIs, URLs or IDs
        """
        slist = [self._get_id("show", s) for s in shows]
        return self._get("me/shows/contains?ids=" + ",".join(slist))

    def current_user_saved_shows_add(self, shows=[]):
        """ Add one or more albums to the current user's
            "Your Music" library.
            Parameters:
                - shows - a list of show URIs, URLs or IDs
        """
        slist = [self._get_id("show", s) for s in shows]
        return self._put("me/shows?ids=" + ",".join(slist))

    def current_user_saved_shows_delete(self, shows=[]):
        """ Remove one or more shows from the current user's
            "Your Music" library.

            Parameters:
                - shows - a list of show URIs, URLs or IDs
        """
        slist = [self._get_id("show", s) for s in shows]
        return self._delete("me/shows/?ids=" + ",".join(slist))

    def user_follow_artists(self, ids=[]):
        """ Follow one or more artists
            Parameters:
                - ids - a list of artist IDs
        """
        return self._put("me/following?type=artist&ids=" + ",".join(ids))

    def user_follow_users(self, ids=[]):
        """ Follow one or more users
            Parameters:
                - ids - a list of user IDs
        """
        return self._put("me/following?type=user&ids=" + ",".join(ids))

    def user_unfollow_artists(self, ids=[]):
        """ Unfollow one or more artists
            Parameters:
                - ids - a list of artist IDs
        """
        return self._delete("me/following?type=artist&ids=" + ",".join(ids))

    def user_unfollow_users(self, ids=[]):
        """ Unfollow one or more users
            Parameters:
                - ids - a list of user IDs
        """
        return self._delete("me/following?type=user&ids=" + ",".join(ids))

    def featured_playlists(
        self, locale=None, country=None, timestamp=None, limit=20, offset=0
    ):
        """ Get a list of Spotify featured playlists

            Parameters:
                - locale - The desired language, consisting of a lowercase ISO
                  639 language code and an uppercase ISO 3166-1 alpha-2 country
                  code, joined by an underscore.

                - country - An ISO 3166-1 alpha-2 country code.

                - timestamp - A timestamp in ISO 8601 format:
                  yyyy-MM-ddTHH:mm:ss. Use this parameter to specify the user's
                  local time to get results tailored for that specific date and
                  time in the day

                - limit - The maximum number of items to return. Default: 20.
                  Minimum: 1. Maximum: 50

                - offset - The index of the first item to return. Default: 0
                  (the first object). Use with limit to get the next set of
                  items.
        """
        return self._get(
            "browse/featured-playlists",
            locale=locale,
            country=country,
            timestamp=timestamp,
            limit=limit,
            offset=offset,
        )

    def new_releases(self, country=None, limit=20, offset=0):
        """ Get a list of new album releases featured in Spotify

            Parameters:
                - country - An ISO 3166-1 alpha-2 country code.

                - limit - The maximum number of items to return. Default: 20.
                  Minimum: 1. Maximum: 50

                - offset - The index of the first item to return. Default: 0
                  (the first object). Use with limit to get the next set of
                  items.
        """
        return self._get(
            "browse/new-releases", country=country, limit=limit, offset=offset
        )

    def categories(self, country=None, locale=None, limit=20, offset=0):
        """ Get a list of new album releases featured in Spotify

            Parameters:
                - country - An ISO 3166-1 alpha-2 country code.
                - locale - The desired language, consisting of an ISO 639
                  language code and an ISO 3166-1 alpha-2 country code, joined
                  by an underscore.

                - limit - The maximum number of items to return. Default: 20.
                  Minimum: 1. Maximum: 50

                - offset - The index of the first item to return. Default: 0
                  (the first object). Use with limit to get the next set of
                  items.
        """
        return self._get(
            "browse/categories",
            country=country,
            locale=locale,
            limit=limit,
            offset=offset,
        )

    def category_playlists(
        self, category_id=None, country=None, limit=20, offset=0
    ):
        """ Get a list of new album releases featured in Spotify

            Parameters:
                - category_id - The Spotify category ID for the category.

                - country - An ISO 3166-1 alpha-2 country code.

                - limit - The maximum number of items to return. Default: 20.
                  Minimum: 1. Maximum: 50

                - offset - The index of the first item to return. Default: 0
                  (the first object). Use with limit to get the next set of
                  items.
        """
        return self._get(
            "browse/categories/" + category_id + "/playlists",
            country=country,
            limit=limit,
            offset=offset,
        )

    def recommendations(
        self,
        seed_artists=None,
        seed_genres=None,
        seed_tracks=None,
        limit=20,
        country=None,
        **kwargs
    ):
        """ Get a list of recommended tracks for one to five seeds.
            (at least one of `seed_artists`, `seed_tracks` and `seed_genres`
            are needed)

            Parameters:
                - seed_artists - a list of artist IDs, URIs or URLs
                - seed_tracks - a list of track IDs, URIs or URLs
                - seed_genres - a list of genre names. Available genres for
                                recommendations can be found by calling
                                recommendation_genre_seeds

                - country - An ISO 3166-1 alpha-2 country code. If provided,
                            all results will be playable in this country.

                - limit - The maximum number of items to return. Default: 20.
                          Minimum: 1. Maximum: 100

                - min/max/target_<attribute> - For the tuneable track
                    attributes listed in the documentation, these values
                    provide filters and targeting on results.
        """
        params = dict(limit=limit)
        if seed_artists:
            params["seed_artists"] = ",".join(
                [self._get_id("artist", a) for a in seed_artists]
            )
        if seed_genres:
            params["seed_genres"] = ",".join(seed_genres)
        if seed_tracks:
            params["seed_tracks"] = ",".join(
                [self._get_id("track", t) for t in seed_tracks]
            )
        if country:
            params["market"] = country

        for attribute in [
            "acousticness",
            "danceability",
            "duration_ms",
            "energy",
            "instrumentalness",
            "key",
            "liveness",
            "loudness",
            "mode",
            "popularity",
            "speechiness",
            "tempo",
            "time_signature",
            "valence",
        ]:
            for prefix in ["min_", "max_", "target_"]:
                param = prefix + attribute
                if param in kwargs:
                    params[param] = kwargs[param]
        return self._get("recommendations", **params)

    def recommendation_genre_seeds(self):
        """ Get a list of genres available for the recommendations function.
        """
        return self._get("recommendations/available-genre-seeds")

    def audio_analysis(self, track_id):
        """ Get audio analysis for a track based upon its Spotify ID
            Parameters:
                - track_id - a track URI, URL or ID
        """
        trid = self._get_id("track", track_id)
        return self._get("audio-analysis/" + trid)

    def audio_features(self, tracks=[]):
        """ Get audio features for one or multiple tracks based upon their Spotify IDs
            Parameters:
                - tracks - a list of track URIs, URLs or IDs, maximum: 50 ids
        """
        if isinstance(tracks, str):
            trackid = self._get_id("track", tracks)
            results = self._get("audio-features/?ids=" + trackid)
        else:
            tlist = [self._get_id("track", t) for t in tracks]
            results = self._get("audio-features/?ids=" + ",".join(tlist))
        # the response has changed, look for the new style first, and if
        # its not there, fallback on the old style
        if "audio_features" in results:
            return results["audio_features"]
        else:
            return results

    def devices(self):
        """ Get a list of user's available devices.
        """
        return self._get("me/player/devices")

    def current_playback(self, market=None):
        """ Get information about user's current playback.

            Parameters:
                - market - an ISO 3166-1 alpha-2 country code.
        """
        return self._get("me/player", market=market)

    def currently_playing(self, market=None):
        """ Get user's currently playing track.

            Parameters:
                - market - an ISO 3166-1 alpha-2 country code.
        """
        return self._get("me/player/currently-playing", market=market)

    def transfer_playback(self, device_id, force_play=True):
        """ Transfer playback to another device.
            Note that the API accepts a list of device ids, but only
            actually supports one.

            Parameters:
                - device_id - transfer playback to this device
                - force_play - true: after transfer, play. false:
                               keep current state.
        """
        data = {"device_ids": [device_id], "play": force_play}
        return self._put("me/player", payload=data)

    def start_playback(
        self, device_id=None, context_uri=None, uris=None, offset=None, position_ms=None
    ):
        """ Start or resume user's playback.

            Provide a `context_uri` to start playback or a album,
            artist, or playlist.

            Provide a `uris` list to start playback of one or more
            tracks.

            Provide `offset` as {"position": <int>} or {"uri": "<track uri>"}
            to start playback at a particular offset.

            Parameters:
                - device_id - device target for playback
                - context_uri - spotify context uri to play
                - uris - spotify track uris
                - offset - offset into context by index or track
                - position_ms - (optional) indicates from what position to start playback.
                                Must be a positive number. Passing in a position that is
                                greater than the length of the track will cause the player to
                                start playing the next song.
        """
        if context_uri is not None and uris is not None:
            self._warn("specify either context uri or uris, not both")
            return
        if uris is not None and not isinstance(uris, list):
            self._warn("uris must be a list")
            return
        data = {}
        if context_uri is not None:
            data["context_uri"] = context_uri
        if uris is not None:
            data["uris"] = uris
        if offset is not None:
            data["offset"] = offset
        if position_ms is not None:
            data["position_ms"] = position_ms
        return self._put(
            self._append_device_id("me/player/play", device_id), payload=data
        )

    def pause_playback(self, device_id=None):
        """ Pause user's playback.

            Parameters:
                - device_id - device target for playback
        """
        return self._put(self._append_device_id("me/player/pause", device_id))

    def next_track(self, device_id=None):
        """ Skip user's playback to next track.

            Parameters:
                - device_id - device target for playback
        """
        return self._post(self._append_device_id("me/player/next", device_id))

    def previous_track(self, device_id=None):
        """ Skip user's playback to previous track.

            Parameters:
                - device_id - device target for playback
        """
        return self._post(
            self._append_device_id("me/player/previous", device_id)
        )

    def seek_track(self, position_ms, device_id=None):
        """ Seek to position in current track.

            Parameters:
                - position_ms - position in milliseconds to seek to
                - device_id - device target for playback
        """
        if not isinstance(position_ms, int):
            self._warn("position_ms must be an integer")
            return
        return self._put(
            self._append_device_id(
                "me/player/seek?position_ms=%s" % position_ms, device_id
            )
        )

    def repeat(self, state, device_id=None):
        """ Set repeat mode for playback.

            Parameters:
                - state - `track`, `context`, or `off`
                - device_id - device target for playback
        """
        if state not in ["track", "context", "off"]:
            self._warn("invalid state")
            return
        self._put(
            self._append_device_id(
                "me/player/repeat?state=%s" % state, device_id
            )
        )

    def volume(self, volume_percent, device_id=None):
        """ Set playback volume.

            Parameters:
                - volume_percent - volume between 0 and 100
                - device_id - device target for playback
        """
        if not isinstance(volume_percent, int):
            self._warn("volume must be an integer")
            return
        if volume_percent < 0 or volume_percent > 100:
            self._warn("volume must be between 0 and 100, inclusive")
            return
        self._put(
            self._append_device_id(
                "me/player/volume?volume_percent=%s" % volume_percent,
                device_id,
            )
        )

    def shuffle(self, state, device_id=None):
        """ Toggle playback shuffling.

            Parameters:
                - state - true or false
                - device_id - device target for playback
        """
        if not isinstance(state, bool):
            self._warn("state must be a boolean")
            return
        state = str(state).lower()
        self._put(
            self._append_device_id(
                "me/player/shuffle?state=%s" % state, device_id
            )
        )

    def add_to_queue(self, uri, device_id=None):
        """ Adds a song to the end of a user's queue

            If device A is currently playing music and you try to add to the queue
            and pass in the id for device B, you will get a
            'Player command failed: Restriction violated' error
            I therefore reccomend leaving device_id as None so that the active device is targeted

            :param uri: song uri, id, or url
            :param device_id:
                the id of a Spotify device.
                If None, then the active device is used.

        """

        uri = self._get_uri("track", uri)

        endpoint = "me/player/queue?uri=%s" % uri

        if device_id is not None:
            endpoint += "&device_id=%s" % device_id

        return self._post(endpoint)

    def _append_device_id(self, path, device_id):
        """ Append device ID to API path.

            Parameters:
                - device_id - device id to append
        """
        if device_id:
            if "?" in path:
                path += "&device_id=%s" % device_id
            else:
                path += "?device_id=%s" % device_id
        return path

    def _get_id(self, type, id):
        fields = id.split(":")
        if len(fields) >= 3:
            if type != fields[-2]:
                self._warn(
                    "expected id of type %s but found type %s %s"
                    % (type, fields[-2], id)
                )
            return fields[-1]
        fields = id.split("/")
        if len(fields) >= 3:
            itype = fields[-2]
            if type != itype:
                self._warn(
                    "expected id of type %s but found type %s %s"
                    % (type, itype, id)
                )
            return fields[-1].split("?")[0]
        return id

    def _get_uri(self, type, id):
        return "spotify:" + type + ":" + self._get_id(type, id)<|MERGE_RESOLUTION|>--- conflicted
+++ resolved
@@ -14,33 +14,9 @@
 import urllib3
 import six
 
-<<<<<<< HEAD
-from exceptions import SpotifyException
-
-""" A simple and thin Python library for the Spotify Web API
-"""
-
-
-=======
-
-class SpotifyException(Exception):
-    def __init__(self, http_status, code, msg, headers=None):
-        self.http_status = http_status
-        self.code = code
-        self.msg = msg
-        # `headers` is used to support `Retry-After` in the event of a
-        # 429 status code.
-        if headers is None:
-            headers = {}
-        self.headers = headers
-
-    def __str__(self):
-        return "http status: {0}, code:{1} - {2}".format(
-            self.http_status, self.code, self.msg
-        )
-
-
->>>>>>> 5b5b30dd
+from spotipy.exceptions import *
+
+
 class Spotify(object):
     """
         Example usage::
