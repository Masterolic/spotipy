""" A simple and thin Python library for the Spotify Web API """

__all__ = ["Spotify", "SpotifyException"]

import json
import logging
import re
import warnings

import requests
import urllib3

from spotipy.exceptions import SpotifyException

from collections import defaultdict

logger = logging.getLogger(__name__)


class Spotify:
    """
        Example usage::

            import spotipy

            urn = 'spotify:artist:3jOstUTkEu2JkjvRdBA5Gu'
            sp = spotipy.Spotify()

            artist = sp.artist(urn)
            print(artist)

            user = sp.user('plamere')
            print(user)
    """
    max_retries = 3
    default_retry_codes = (429, 500, 502, 503, 504)
    country_codes = [
        "AD",
        "AR",
        "AU",
        "AT",
        "BE",
        "BO",
        "BR",
        "BG",
        "CA",
        "CL",
        "CO",
        "CR",
        "CY",
        "CZ",
        "DK",
        "DO",
        "EC",
        "SV",
        "EE",
        "FI",
        "FR",
        "DE",
        "GR",
        "GT",
        "HN",
        "HK",
        "HU",
        "IS",
        "ID",
        "IE",
        "IT",
        "JP",
        "LV",
        "LI",
        "LT",
        "LU",
        "MY",
        "MT",
        "MX",
        "MC",
        "NL",
        "NZ",
        "NI",
        "NO",
        "PA",
        "PY",
        "PE",
        "PH",
        "PL",
        "PT",
        "SG",
        "ES",
        "SK",
        "SE",
        "CH",
        "TW",
        "TR",
        "GB",
        "US",
        "UY"]

    # Spotify URI scheme defined in [1], and the ID format as base-62 in [2].
    #
    # Unfortunately the IANA specification is out of date and doesn't include the new types
    # show and episode. Additionally, for the user URI, it does not specify which characters
    # are valid for usernames, so the assumption is alphanumeric which coincidentally are also
    # the same ones base-62 uses.
    # In limited manual exploration this seems to hold true, as newly accounts are assigned an
    # identifier that looks like the base-62 of all other IDs, but some older accounts only have
    # numbers and even older ones seemed to have been allowed to freely pick this name.
    #
    # [1] https://www.iana.org/assignments/uri-schemes/prov/spotify
    # [2] https://developer.spotify.com/documentation/web-api/concepts/spotify-uris-ids
    _regex_spotify_uri = r'^spotify:(?:(?P<type>track|artist|album|playlist|show|episode|audiobook):(?P<id>[0-9A-Za-z]+)|user:(?P<username>[0-9A-Za-z]+):playlist:(?P<playlistid>[0-9A-Za-z]+))$'  # noqa: E501

    # Spotify URLs are defined at [1]. The assumption is made that they are all
    # pointing to open.spotify.com, so a regex is used to parse them as well,
    # instead of a more complex URL parsing function.
    # Spotify recently added "/intl-<countrycode>" to their links. This change is undocumented.
    # There is an assumption that the country code uses the ISO 3166-1 alpha-2 standard [2],
    # but this has not been confirmed yet. Spotipy has no use for this, so it gets ignored.
    #
    # [1] https://developer.spotify.com/documentation/web-api/concepts/spotify-uris-ids
    # [2] https://en.wikipedia.org/wiki/ISO_3166-1_alpha-2
    _regex_spotify_url = r'^(http[s]?:\/\/)?open.spotify.com\/(intl-\w\w\/)?(?P<type>track|artist|album|playlist|show|episode|user|audiobook)\/(?P<id>[0-9A-Za-z]+)(\?.*)?$'  # noqa: E501

    _regex_base62 = r'^[0-9A-Za-z]+$'

    def __init__(
        self,
        auth=None,
        requests_session=True,
        client_credentials_manager=None,
        oauth_manager=None,
        auth_manager=None,
        proxies=None,
        requests_timeout=5,
        status_forcelist=None,
        retries=max_retries,
        status_retries=max_retries,
        backoff_factor=0.3,
        language=None,
    ):
        """
        Creates a Spotify API client.

        :param auth: An access token (optional)
        :param requests_session:
            A Requests session object or a truthy value to create one.
            A falsy value disables sessions.
            It should generally be a good idea to keep sessions enabled
            for performance reasons (connection pooling).
        :param client_credentials_manager:
            SpotifyClientCredentials object
        :param oauth_manager:
            SpotifyOAuth object
        :param auth_manager:
            SpotifyOauth, SpotifyClientCredentials,
            or SpotifyImplicitGrant object
        :param proxies:
            Definition of proxies (optional).
            See Requests doc https://2.python-requests.org/en/master/user/advanced/#proxies
        :param requests_timeout:
            Tell Requests to stop waiting for a response after a given
            number of seconds
        :param status_forcelist:
            Tell requests what type of status codes retries should occur on
        :param retries:
            Total number of retries to allow
        :param status_retries:
            Number of times to retry on bad status codes
        :param backoff_factor:
            A backoff factor to apply between attempts after the second try
            See urllib3 https://urllib3.readthedocs.io/en/latest/reference/urllib3.util.html
        :param language:
            The language parameter advertises what language the user prefers to see.
            See ISO-639-1 language code: https://en.wikipedia.org/wiki/List_of_ISO_639-1_codes
        """
        self.prefix = "https://api.spotify.com/v1/"
        self._auth = auth
        self.client_credentials_manager = client_credentials_manager
        self.oauth_manager = oauth_manager
        self.auth_manager = auth_manager
        self.proxies = proxies
        self.requests_timeout = requests_timeout
        self.status_forcelist = status_forcelist or self.default_retry_codes
        self.backoff_factor = backoff_factor
        self.retries = retries
        self.status_retries = status_retries
        self.language = language

        if isinstance(requests_session, requests.Session):
            self._session = requests_session
        else:
            if requests_session:  # Build a new session.
                self._build_session()
            else:  # Use the Requests API module as a "session".
                self._session = requests.api

    def set_auth(self, auth):
        self._auth = auth

    @property
    def auth_manager(self):
        return self._auth_manager

    @auth_manager.setter
    def auth_manager(self, auth_manager):
        if auth_manager is not None:
            self._auth_manager = auth_manager
        else:
            self._auth_manager = (
                self.client_credentials_manager or self.oauth_manager
            )

    def __del__(self):
        """Make sure the connection (pool) gets closed"""
        try:
            if isinstance(self._session, requests.Session):
                self._session.close()
        except AttributeError:
            pass

    def _build_session(self):
        self._session = requests.Session()
        retry = urllib3.Retry(
            total=self.retries,
            connect=None,
            read=False,
            allowed_methods=frozenset(['GET', 'POST', 'PUT', 'DELETE']),
            status=self.status_retries,
            backoff_factor=self.backoff_factor,
            status_forcelist=self.status_forcelist)

        adapter = requests.adapters.HTTPAdapter(max_retries=retry)
        self._session.mount('http://', adapter)
        self._session.mount('https://', adapter)

    def _auth_headers(self):
        if self._auth:
            return {"Authorization": f"Bearer {self._auth}"}
        if not self.auth_manager:
            return {}
        try:
            token = self.auth_manager.get_access_token(as_dict=False)
        except TypeError:
            token = self.auth_manager.get_access_token()
        return {"Authorization": f"Bearer {token}"}

    def _internal_call(self, method, url, payload, params):
        args = dict(params=params)
        if not url.startswith("http"):
            url = self.prefix + url
        headers = self._auth_headers()

        if "content_type" in args["params"]:
            headers["Content-Type"] = args["params"]["content_type"]
            del args["params"]["content_type"]
            if payload:
                args["data"] = payload
        else:
            headers["Content-Type"] = "application/json"
            if payload:
                args["data"] = json.dumps(payload)

        if self.language is not None:
            headers["Accept-Language"] = self.language

        logger.debug('Sending %s to %s with Params: %s Headers: %s and Body: %r ',
                     method, url, args.get("params"), headers, args.get('data'))

        try:
            response = self._session.request(
                method, url, headers=headers, proxies=self.proxies,
                timeout=self.requests_timeout, **args
            )

            response.raise_for_status()
            results = response.json()
        except requests.exceptions.HTTPError as http_error:
            response = http_error.response
            try:
                json_response = response.json()
                error = json_response.get("error", {})
                msg = error.get("message")
                reason = error.get("reason")
            except ValueError:
                # if the response cannot be decoded into JSON (which raises a ValueError),
                # then try to decode it into text

                # if we receive an empty string (which is falsy), then replace it with `None`
                msg = response.text or None
                reason = None

            logger.error(
                'HTTP Error for %s to %s with Params: %s returned %s due to %s',
                method, url, args.get("params"), response.status_code, msg
            )

            raise SpotifyException(
                response.status_code,
                -1,
                f"{response.url}:\n {msg}",
                reason=reason,
                headers=response.headers,
            )
        except requests.exceptions.RetryError as retry_error:
            request = retry_error.request
            logger.error('Max Retries reached')
            try:
                reason = retry_error.args[0].reason
            except (IndexError, AttributeError):
                reason = None
            raise SpotifyException(
                429,
                -1,
                f"{request.path_url}:\n Max Retries",
                reason=reason
            )
        except ValueError:
            results = None

        logger.debug('RESULTS: %s', results)
        return results

    def _get(self, url, args=None, payload=None, **kwargs):
        if args:
            kwargs.update(args)

        return self._internal_call("GET", url, payload, kwargs)

    def _post(self, url, args=None, payload=None, **kwargs):
        if args:
            kwargs.update(args)
        return self._internal_call("POST", url, payload, kwargs)

    def _delete(self, url, args=None, payload=None, **kwargs):
        if args:
            kwargs.update(args)
        return self._internal_call("DELETE", url, payload, kwargs)

    def _put(self, url, args=None, payload=None, **kwargs):
        if args:
            kwargs.update(args)
        return self._internal_call("PUT", url, payload, kwargs)

    def next(self, result):
        """ Returns the next result given a paged result.

            Parameters:
                result - The previously returned paged result.
            
            Returns:
                dict: A dictionary containing the next result if it exists, otherwise None.
        """
        if result["next"]:
            return self._get(result["next"])
        else:
            return None

    def previous(self, result):
        """ Returns the previous result given a paged result.

            Parameters:
                result - A previously returned paged result.

            Returns:
                dict: A dictionary containing the previous result it it exists, otherwise None.
        """
        if result["previous"]:
            return self._get(result["previous"])
        else:
            return None

    def track(self, track_id, market=None):
        """ Returns a single track given the track's Spotify ID, URI, or URL.

            Parameters:
                track_id - Spotify ID, URI, or URL.
                market - ISO 3166-1 alpha-2 country code. Defaults to None.

            Returns:
                dict: A dictionary containing the track if it exists, otherwise None.
        """

        trid = self._get_id("track", track_id)
        return self._get("tracks/" + trid, market=market)

    def tracks(self, tracks, market=None):
        """ Returns a list of tracks given a list of Spotify track IDs, URIs, or URLs.

            Parameters:
                tracks - A list of Spotify track IDs, URIs, or URLs. Maximum: 50 IDs.
                market - An ISO 3166-1 alpha-2 country code. Defaults to None.

            dict: A dictionary containing the tracks if they exist, otherwise None.
        """

        tlist = [self._get_id("track", t) for t in tracks]
        return self._get("tracks/?ids=" + ",".join(tlist), market=market)

    def artist(self, artist_id):
        """ Returns a single artist given the artist's Spotify ID, URI, or URL.

            Parameters:
                artist_id - An artist's Spotify ID, URI, or URL.

            Returns:
                dict: A dictionary containing the artist if they exist, otherwise None.
        """

        trid = self._get_id("artist", artist_id)
        return self._get("artists/" + trid)

    def artists(self, artists):
        """ Returns a dictionary containing artists given the artists' Spotify ID, URI, or URL.

            Parameters:
                artists - A list of artists' Spotify ID, URI, or URL.

            Returns:
                dict: A dictionary containing the artists if they exists, otherwise None.
        """

        tlist = [self._get_id("artist", a) for a in artists]
        return self._get("artists/?ids=" + ",".join(tlist))

<<<<<<< HEAD
    def artist_albums(self, artist_id, album_type=None, country=None, limit=20, offset=0):
        """ Returns Spotify catalog information about an artist's albums.

            Parameters:
                artist_id - The artist's Spotify ID, URI, or URL.
                album_type - 'album', 'single', 'appears_on', 'compilation'.
                             Defaults to None, which will not filter for an album type.
                country - ISO 3166-1 alpha-2 country code. Defaults to None.
                limit - The number of albums to return. Defaults to 20.
                offset - The index of the first album to return. Defaults to 0.

            Returns:
                dict: A dictionary containing the artist's albums.
                If the artist has no albums or the artist's
                Spotify ID, URI, or URL is invalid, returns an empty dictionary.
=======
    def artist_albums(
        self, artist_id, album_type=None, include_groups=None, country=None, limit=20, offset=0
    ):
        """ Get Spotify catalog information about an artist's albums

            Parameters:
                - artist_id - the artist ID, URI or URL
                - include_groups - the types of items to return. One or more of 'album', 'single',
                                   'appears_on', 'compilation'. If multiple types are desired,
                                   pass in a comma separated string; e.g., 'album,single'.
                - country - limit the response to one particular country.
                - limit  - the number of albums to return
                - offset - the index of the first album to return
>>>>>>> c5a09430
        """

        if album_type:
            warnings.warn(
                "You're using `artist_albums(..., album_type='...')` which will be removed in "
                "future versions. Please adjust your code accordingly by using "
                "`artist_albums(..., include_groups='...')` instead.",
                DeprecationWarning,
            )
            include_groups = include_groups or album_type

        trid = self._get_id("artist", artist_id)
        return self._get(
            "artists/" + trid + "/albums",
            include_groups=include_groups,
            country=country,
            limit=limit,
            offset=offset,
        )

    def artist_top_tracks(self, artist_id, country="US"):
        """ Returns Spotify catalog info about an artist's top 10 tracks by country.

            Parameters:
                artist_id - the artist's Spotify ID, URI, or URL.
                country - ISO 3166-1 alpha-2 country code. Defaults to "US".

            Returns:
                dict: A dictionary containing the artist's top 10 tracks by country.
        """

        trid = self._get_id("artist", artist_id)
        return self._get("artists/" + trid + "/top-tracks", country=country)

    def artist_related_artists(self, artist_id):
        """ Returns Spotify catalog info about artists similar to specified artist.
            Similarity is based on analysis of the Spotify community's listening history.

            Parameters:
                artist_id - the artist's Spotify ID, URI, or URL.

            Returns:
                dict: A dictionary containing artists similar to specified artist.
        """
        
        trid = self._get_id("artist", artist_id)
        return self._get("artists/" + trid + "/related-artists")

    def album(self, album_id, market=None):
        """ Returns an album given the album's Spotify ID, URI, or URL.

            Parameters:
                album_id - the album's Spotify ID, URI, or URL.
                market - An ISO 3166-1 alpha-2 country code. Defaults to None.

            Returns:
                dict: A dictionary containing an album.
        """

        trid = self._get_id("album", album_id)
        if market is not None:
            return self._get("albums/" + trid + '?market=' + market)
        else:
            return self._get("albums/" + trid)

    def album_tracks(self, album_id, limit=50, offset=0, market=None):
        """ Returns Spotify catalog info about an album's tracks.

            Parameters:
                album_id - The album's Spotify ID, URI, or URL.
                limit  - The limit of the number of track's to return. Defaults to 50.
                offset - The index of the first track to return. Defaults to 0.
                market - An ISO 3166-1 alpha-2 country code. Defaults to None.

            Returns:
                dict: A dictionary containing an album's tracks.
        """

        trid = self._get_id("album", album_id)
        return self._get(
            "albums/" + trid + "/tracks/", limit=limit, offset=offset, market=market
        )

    def albums(self, albums, market=None):
        """ Returns albums given the albums' Spotify ID, URI, or URL.

            Parameters:
                albums - A list of album Spotify IDs, URIs, or URLs.
                market - An ISO 3166-1 alpha-2 country code. Defaults to None.

            Returns:
                dict: A dictionary containing albums.
        """

        tlist = [self._get_id("album", a) for a in albums]
        if market is not None:
            return self._get("albums/?ids=" + ",".join(tlist) + '&market=' + market)
        else:
            return self._get("albums/?ids=" + ",".join(tlist))

    def show(self, show_id, market=None):
        """ Returns a show given the show's Spotify ID, URI, or URL.

            Parameters:
                show_id - The show's Spotify ID, URI, or URL.
                market - An ISO 3166-1 alpha-2 country code. Defaults to None.
                         The show must be available in the given market.
                         If user-based authorization is in use, the user's country
                         takes precedence. If neither market nor user country are
                         provided, the content is considered unavailable for the client.

            Returns:
                dict: A dictionary containing the show's information if it exists, otherwise None.
        """

        trid = self._get_id("show", show_id)
        return self._get("shows/" + trid, market=market)

    def shows(self, shows, market=None):
        """ Returns shows given the shows' Spotify ID, URI, or URL.

            Parameters:
                shows - A list of show Spotify IDs, URIs, or URLs.
                market - An ISO 3166-1 alpha-2 country code. Defaults to None.
                         The show must be available in the given market.
                         If user-based authorization is in use, the user's country
                         takes precedence. If neither market nor user country are
                         provided, the content is considered unavailable for the client.

            Returns:
                dict: A dictionary containing the shows' information if they exist, otherwise None.
        """

        tlist = [self._get_id("show", s) for s in shows]
        return self._get("shows/?ids=" + ",".join(tlist), market=market)

    def show_episodes(self, show_id, limit=50, offset=0, market=None):
        """ Returns Spotify catalog information about a show's episodes.

            Parameters:
                show_id - The show's Spotify ID, URI, or URL.
                limit  - The limit of the number of episodes to return. Defaults to 50.
                offset - The index of the first show to return. Defaults 0.
                market - An ISO 3166-1 alpha-2 country code. Defaults to None.
                         The show must be available in the given market.
                         If user-based authorization is in use, the user's country
                         takes precedence. If neither market nor user country are
                         provided, the content is considered unavailable for the client.

            Returns:
                dict: A dictionary containing Spotify catalog information about a show's episodes.
        """

        trid = self._get_id("show", show_id)
        return self._get(
            "shows/" + trid + "/episodes/", limit=limit, offset=offset, market=market
        )

    def episode(self, episode_id, market=None):
        """ returns a single episode given the episode's ID, URIs or URL

            Parameters:
                - episode_id - the episode ID, URI or URL
                - market - an ISO 3166-1 alpha-2 country code.
                           The episode must be available in the given market.
                           If user-based authorization is in use, the user's country
                           takes precedence. If neither market nor user country are
                           provided, the content is considered unavailable for the client.
        """

        trid = self._get_id("episode", episode_id)
        return self._get("episodes/" + trid, market=market)

    def episodes(self, episodes, market=None):
        """ returns a list of episodes given the episode IDs, URIs, or URLs

            Parameters:
                - episodes - a list of episode IDs, URIs or URLs
                - market - an ISO 3166-1 alpha-2 country code.
                           Only episodes available in the given market will be returned.
                           If user-based authorization is in use, the user's country
                           takes precedence. If neither market nor user country are
                           provided, the content is considered unavailable for the client.
        """

        tlist = [self._get_id("episode", e) for e in episodes]
        return self._get("episodes/?ids=" + ",".join(tlist), market=market)

    def search(self, q, limit=10, offset=0, type="track", market=None):
        """ searches for an item

            Parameters:
                - q - the search query (see how to write a query in the
                      official documentation https://developer.spotify.com/documentation/web-api/reference/search/)  # noqa
                - limit - the number of items to return (min = 1, default = 10, max = 50). The limit is applied
                          within each type, not on the total response.
                - offset - the index of the first item to return
                - type - the types of items to return. One or more of 'artist', 'album',
                         'track', 'playlist', 'show', and 'episode'.  If multiple types are desired,
                         pass in a comma separated string; e.g., 'track,album,episode'.
                - market - An ISO 3166-1 alpha-2 country code or the string
                           from_token.
        """
        return self._get(
            "search", q=q, limit=limit, offset=offset, type=type, market=market
        )

    def search_markets(self, q, limit=10, offset=0, type="track", markets=None, total=None):
        """ (experimental) Searches multiple markets for an item

            Parameters:
                - q - the search query (see how to write a query in the
                      official documentation https://developer.spotify.com/documentation/web-api/reference/search/)  # noqa
                - limit  - the number of items to return (min = 1, default = 10, max = 50). If a search is to be done on multiple
                            markets, then this limit is applied to each market. (e.g. search US, CA, MX each with a limit of 10).
                            If multiple types are specified, this applies to each type.
                - offset - the index of the first item to return
                - type - the types of items to return. One or more of 'artist', 'album',
                         'track', 'playlist', 'show', or 'episode'. If multiple types are desired, pass in a comma separated string.
                - markets - A list of ISO 3166-1 alpha-2 country codes. Search all country markets by default.
                - total - the total number of results to return across multiple markets and types.
        """
        warnings.warn(
            "Searching multiple markets is an experimental feature. "
            "Please be aware that this method's inputs and outputs can change in the future.",
            UserWarning,
        )
        if not markets:
            markets = self.country_codes

        if not (isinstance(markets, list) or isinstance(markets, tuple)):
            markets = []

        warnings.warn(
            "Searching multiple markets is poorly performing.",
            UserWarning,
        )
        return self._search_multiple_markets(q, limit, offset, type, markets, total)

    def user(self, user):
        """ Gets basic profile information about a Spotify User

            Parameters:
                - user - the id of the usr
        """
        return self._get("users/" + user)

    def current_user_playlists(self, limit=50, offset=0):
        """ Get current user playlists without required getting his profile
            Parameters:
                - limit  - the number of items to return
                - offset - the index of the first item to return
        """
        return self._get("me/playlists", limit=limit, offset=offset)

    def playlist(self, playlist_id, fields=None, market=None, additional_types=("track",)):
        """ Gets playlist by id.

            Parameters:
                - playlist - the id of the playlist
                - fields - which fields to return
                - market - An ISO 3166-1 alpha-2 country code or the
                           string from_token.
                - additional_types - list of item types to return.
                                     valid types are: track and episode
        """
        plid = self._get_id("playlist", playlist_id)
        return self._get(
            f"playlists/{plid}",
            fields=fields,
            market=market,
            additional_types=",".join(additional_types),
        )

    def playlist_tracks(
        self,
        playlist_id,
        fields=None,
        limit=100,
        offset=0,
        market=None,
        additional_types=("track",)
    ):
        """ Get full details of the tracks of a playlist.

            Parameters:
                - playlist_id - the playlist ID, URI or URL
                - fields - which fields to return
                - limit - the maximum number of tracks to return
                - offset - the index of the first track to return
                - market - an ISO 3166-1 alpha-2 country code.
                - additional_types - list of item types to return.
                                     valid types are: track and episode
        """
        warnings.warn(
            "You should use `playlist_items(playlist_id, ...,"
            "additional_types=('track',))` instead",
            DeprecationWarning,
        )
        return self.playlist_items(playlist_id, fields, limit, offset,
                                   market, additional_types)

    def playlist_items(
        self,
        playlist_id,
        fields=None,
        limit=100,
        offset=0,
        market=None,
        additional_types=("track", "episode")
    ):
        """ Get full details of the tracks and episodes of a playlist.

            Parameters:
                - playlist_id - the playlist ID, URI or URL
                - fields - which fields to return
                - limit - the maximum number of tracks to return
                - offset - the index of the first track to return
                - market - an ISO 3166-1 alpha-2 country code.
                - additional_types - list of item types to return.
                                     valid types are: track and episode
        """
        plid = self._get_id("playlist", playlist_id)
        return self._get(
            f"playlists/{plid}/tracks",
            limit=limit,
            offset=offset,
            fields=fields,
            market=market,
            additional_types=",".join(additional_types)
        )

    def playlist_cover_image(self, playlist_id):
        """ Get cover image of a playlist.

            Parameters:
                - playlist_id - the playlist ID, URI or URL
        """
        plid = self._get_id("playlist", playlist_id)
        return self._get(f"playlists/{plid}/images")

    def playlist_upload_cover_image(self, playlist_id, image_b64):
        """ Replace the image used to represent a specific playlist

            Parameters:
                - playlist_id - the id of the playlist
                - image_b64 - image data as a Base64 encoded JPEG image string
                    (maximum payload size is 256 KB)
        """
        plid = self._get_id("playlist", playlist_id)
        return self._put(
            f"playlists/{plid}/images",
            payload=image_b64,
            content_type="image/jpeg",
        )

    def user_playlist(self, user, playlist_id=None, fields=None, market=None):
        warnings.warn(
            "You should use `playlist(playlist_id)` instead",
            DeprecationWarning,
        )

        """ Gets a single playlist of a user

            Parameters:
                - user - the id of the user
                - playlist_id - the id of the playlist
                - fields - which fields to return
        """
        if playlist_id is None:
            return self._get(f"users/{user}/starred")
        return self.playlist(playlist_id, fields=fields, market=market)

    def user_playlist_tracks(
        self,
        user=None,
        playlist_id=None,
        fields=None,
        limit=100,
        offset=0,
        market=None,
    ):
        warnings.warn(
            "You should use `playlist_tracks(playlist_id)` instead",
            DeprecationWarning,
        )

        """ Get full details of the tracks of a playlist owned by a user.

            Parameters:
                - user - the id of the user
                - playlist_id - the id of the playlist
                - fields - which fields to return
                - limit - the maximum number of tracks to return
                - offset - the index of the first track to return
                - market - an ISO 3166-1 alpha-2 country code.
        """
        return self.playlist_tracks(
            playlist_id,
            limit=limit,
            offset=offset,
            fields=fields,
            market=market,
        )

    def user_playlists(self, user, limit=50, offset=0):
        """ Gets playlists of a user

            Parameters:
                - user - the id of the usr
                - limit  - the number of items to return
                - offset - the index of the first item to return
        """
        return self._get(
            f"users/{user}/playlists", limit=limit, offset=offset
        )

    def user_playlist_create(self, user, name, public=True, collaborative=False, description=""):
        """ Creates a playlist for a user

            Parameters:
                - user - the id of the user
                - name - the name of the playlist
                - public - is the created playlist public
                - collaborative - is the created playlist collaborative
                - description - the description of the playlist
        """
        data = {
            "name": name,
            "public": public,
            "collaborative": collaborative,
            "description": description
        }

        return self._post(f"users/{user}/playlists", payload=data)

    def user_playlist_change_details(
        self,
        user,
        playlist_id,
        name=None,
        public=None,
        collaborative=None,
        description=None,
    ):
        warnings.warn(
            "You should use `playlist_change_details(playlist_id, ...)` instead",
            DeprecationWarning,
        )
        """ Changes a playlist's name and/or public/private state

            Parameters:
                - user - the id of the user
                - playlist_id - the id of the playlist
                - name - optional name of the playlist
                - public - optional is the playlist public
                - collaborative - optional is the playlist collaborative
                - description - optional description of the playlist
        """

        return self.playlist_change_details(playlist_id, name, public,
                                            collaborative, description)

    def user_playlist_unfollow(self, user, playlist_id):
        """ Unfollows (deletes) a playlist for a user

            Parameters:
                - user - the id of the user
                - name - the name of the playlist
        """
        warnings.warn(
            "You should use `current_user_unfollow_playlist(playlist_id)` instead",
            DeprecationWarning,
        )
        return self.current_user_unfollow_playlist(playlist_id)

    def user_playlist_add_tracks(
        self, user, playlist_id, tracks, position=None
    ):
        warnings.warn(
            "You should use `playlist_add_items(playlist_id, tracks)` instead",
            DeprecationWarning,
        )
        """ Adds tracks to a playlist

            Parameters:
                - user - the id of the user
                - playlist_id - the id of the playlist
                - tracks - a list of track URIs, URLs or IDs
                - position - the position to add the tracks
        """
        tracks = [self._get_uri("track", tid) for tid in tracks]
        return self.playlist_add_items(playlist_id, tracks, position)

    def user_playlist_add_episodes(
        self, user, playlist_id, episodes, position=None
    ):
        warnings.warn(
            "You should use `playlist_add_items(playlist_id, episodes)` instead",
            DeprecationWarning,
        )
        """ Adds episodes to a playlist

            Parameters:
                - user - the id of the user
                - playlist_id - the id of the playlist
                - episodes - a list of track URIs, URLs or IDs
                - position - the position to add the episodes
        """
        episodes = [self._get_uri("episode", tid) for tid in episodes]
        return self.playlist_add_items(playlist_id, episodes, position)

    def user_playlist_replace_tracks(self, user, playlist_id, tracks):
        """ Replace all tracks in a playlist for a user

            Parameters:
                - user - the id of the user
                - playlist_id - the id of the playlist
                - tracks - the list of track ids to add to the playlist
        """
        warnings.warn(
            "You should use `playlist_replace_items(playlist_id, tracks)` instead",
            DeprecationWarning,
        )
        return self.playlist_replace_items(playlist_id, tracks)

    def user_playlist_reorder_tracks(
        self,
        user,
        playlist_id,
        range_start,
        insert_before,
        range_length=1,
        snapshot_id=None,
    ):
        """ Reorder tracks in a playlist from a user

            Parameters:
                - user - the id of the user
                - playlist_id - the id of the playlist
                - range_start - the position of the first track to be reordered
                - range_length - optional the number of tracks to be reordered
                                 (default: 1)
                - insert_before - the position where the tracks should be
                                  inserted
                - snapshot_id - optional playlist's snapshot ID
        """
        warnings.warn(
            "You should use `playlist_reorder_items(playlist_id, ...)` instead",
            DeprecationWarning,
        )
        return self.playlist_reorder_items(playlist_id, range_start,
                                           insert_before, range_length,
                                           snapshot_id)

    def user_playlist_remove_all_occurrences_of_tracks(
        self, user, playlist_id, tracks, snapshot_id=None
    ):
        """ Removes all occurrences of the given tracks from the given playlist

            Parameters:
                - user - the id of the user
                - playlist_id - the id of the playlist
                - tracks - the list of track ids to remove from the playlist
                - snapshot_id - optional id of the playlist snapshot

        """
        warnings.warn(
            "You should use `playlist_remove_all_occurrences_of_items"
            "(playlist_id, tracks)` instead",
            DeprecationWarning,
        )
        return self.playlist_remove_all_occurrences_of_items(playlist_id,
                                                             tracks,
                                                             snapshot_id)

    def user_playlist_remove_specific_occurrences_of_tracks(
        self, user, playlist_id, tracks, snapshot_id=None
    ):
        """ Removes all occurrences of the given tracks from the given playlist

            Parameters:
                - user - the id of the user
                - playlist_id - the id of the playlist
                - tracks - an array of objects containing Spotify URIs of the
                    tracks to remove with their current positions in the
                    playlist.  For example:
                        [  { "uri":"4iV5W9uYEdYUVa79Axb7Rh", "positions":[2] },
                        { "uri":"1301WleyT98MSxVHPZCA6M", "positions":[7] } ]
                - snapshot_id - optional id of the playlist snapshot
        """
        warnings.warn(
            "You should use `playlist_remove_specific_occurrences_of_items"
            "(playlist_id, tracks)` instead",
            DeprecationWarning,
        )
        plid = self._get_id("playlist", playlist_id)
        ftracks = []
        for tr in tracks:
            ftracks.append(
                {
                    "uri": self._get_uri("track", tr["uri"]),
                    "positions": tr["positions"],
                }
            )
        payload = {"tracks": ftracks}
        if snapshot_id:
            payload["snapshot_id"] = snapshot_id
        return self._delete(
            f"users/{user}/playlists/{plid}/tracks", payload=payload
        )

    def user_playlist_follow_playlist(self, playlist_owner_id, playlist_id):
        """
        Add the current authenticated user as a follower of a playlist.

        Parameters:
            - playlist_owner_id - the user id of the playlist owner
            - playlist_id - the id of the playlist

        """
        warnings.warn(
            "You should use `current_user_follow_playlist(playlist_id)` instead",
            DeprecationWarning,
        )
        return self.current_user_follow_playlist(playlist_id)

    def user_playlist_is_following(
        self, playlist_owner_id, playlist_id, user_ids
    ):
        """
        Check to see if the given users are following the given playlist

        Parameters:
            - playlist_owner_id - the user id of the playlist owner
            - playlist_id - the id of the playlist
            - user_ids - the ids of the users that you want to check to see
                if they follow the playlist. Maximum: 5 ids.

        """
        warnings.warn(
            "You should use `playlist_is_following(playlist_id, user_ids)` instead",
            DeprecationWarning,
        )
        return self.playlist_is_following(playlist_id, user_ids)

    def playlist_change_details(
        self,
        playlist_id,
        name=None,
        public=None,
        collaborative=None,
        description=None,
    ):
        """ Changes a playlist's name and/or public/private state,
            collaborative state, and/or description

            Parameters:
                - playlist_id - the id of the playlist
                - name - optional name of the playlist
                - public - optional is the playlist public
                - collaborative - optional is the playlist collaborative
                - description - optional description of the playlist
        """

        data = {}
        if isinstance(name, str):
            data["name"] = name
        if isinstance(public, bool):
            data["public"] = public
        if isinstance(collaborative, bool):
            data["collaborative"] = collaborative
        if isinstance(description, str):
            data["description"] = description
        return self._put(
            f"playlists/{self._get_id('playlist', playlist_id)}", payload=data
        )

    def current_user_unfollow_playlist(self, playlist_id):
        """ Unfollows (deletes) a playlist for the current authenticated
            user

            Parameters:
                - name - the name of the playlist
        """
        return self._delete(
            f"playlists/{playlist_id}/followers"
        )

    def playlist_add_items(
        self, playlist_id, items, position=None
    ):
        """ Adds tracks/episodes to a playlist

            Parameters:
                - playlist_id - the id of the playlist
                - items - a list of track/episode URIs or URLs
                - position - the position to add the tracks
        """
        plid = self._get_id("playlist", playlist_id)
        ftracks = [self._get_uri("track", tid) for tid in items]
        return self._post(
            f"playlists/{plid}/tracks",
            payload=ftracks,
            position=position,
        )

    def playlist_replace_items(self, playlist_id, items):
        """ Replace all tracks/episodes in a playlist

            Parameters:
                - playlist_id - the id of the playlist
                - items - list of track/episode ids to comprise playlist
        """
        plid = self._get_id("playlist", playlist_id)
        ftracks = [self._get_uri("track", tid) for tid in items]
        payload = {"uris": ftracks}
        return self._put(
            f"playlists/{plid}/tracks", payload=payload
        )

    def playlist_reorder_items(
        self,
        playlist_id,
        range_start,
        insert_before,
        range_length=1,
        snapshot_id=None,
    ):
        """ Reorder tracks in a playlist

            Parameters:
                - playlist_id - the id of the playlist
                - range_start - the position of the first track to be reordered
                - range_length - optional the number of tracks to be reordered
                                 (default: 1)
                - insert_before - the position where the tracks should be
                                  inserted
                - snapshot_id - optional playlist's snapshot ID
        """
        plid = self._get_id("playlist", playlist_id)
        payload = {
            "range_start": range_start,
            "range_length": range_length,
            "insert_before": insert_before,
        }
        if snapshot_id:
            payload["snapshot_id"] = snapshot_id
        return self._put(
            f"playlists/{plid}/tracks", payload=payload
        )

    def playlist_remove_all_occurrences_of_items(
        self, playlist_id, items, snapshot_id=None
    ):
        """ Removes all occurrences of the given tracks/episodes from the given playlist

            Parameters:
                - playlist_id - the id of the playlist
                - items - list of track/episode ids to remove from the playlist
                - snapshot_id - optional id of the playlist snapshot

        """

        plid = self._get_id("playlist", playlist_id)
        ftracks = [self._get_uri("track", tid) for tid in items]
        payload = {"tracks": [{"uri": track} for track in ftracks]}
        if snapshot_id:
            payload["snapshot_id"] = snapshot_id
        return self._delete(
            f"playlists/{plid}/tracks", payload=payload
        )

    def playlist_remove_specific_occurrences_of_items(
        self, playlist_id, items, snapshot_id=None
    ):
        """ Removes all occurrences of the given tracks from the given playlist

            Parameters:
                - playlist_id - the id of the playlist
                - items - an array of objects containing Spotify URIs of the
                    tracks/episodes to remove with their current positions in
                    the playlist.  For example:
                        [  { "uri":"4iV5W9uYEdYUVa79Axb7Rh", "positions":[2] },
                        { "uri":"1301WleyT98MSxVHPZCA6M", "positions":[7] } ]
                - snapshot_id - optional id of the playlist snapshot
        """

        plid = self._get_id("playlist", playlist_id)
        ftracks = []
        for tr in items:
            ftracks.append(
                {
                    "uri": self._get_uri("track", tr["uri"]),
                    "positions": tr["positions"],
                }
            )
        payload = {"tracks": ftracks}
        if snapshot_id:
            payload["snapshot_id"] = snapshot_id
        return self._delete(
            f"playlists/{plid}/tracks", payload=payload
        )

    def current_user_follow_playlist(self, playlist_id, public=True):
        """
        Add the current authenticated user as a follower of a playlist.

        Parameters:
            - playlist_id - the id of the playlist

        """
        return self._put(
            f"playlists/{playlist_id}/followers",
            payload={"public": public}
        )

    def playlist_is_following(
        self, playlist_id, user_ids
    ):
        """
        Check to see if the given users are following the given playlist

        Parameters:
            - playlist_id - the id of the playlist
            - user_ids - the ids of the users that you want to check to see
                if they follow the playlist. Maximum: 5 ids.

        """
        endpoint = "playlists/{}/followers/contains?ids={}"
        return self._get(
            endpoint.format(playlist_id, ",".join(user_ids))
        )

    def me(self):
        """ Get detailed profile information about the current user.
            An alias for the 'current_user' method.
        """
        return self._get("me/")

    def current_user(self):
        """ Get detailed profile information about the current user.
            An alias for the 'me' method.
        """
        return self.me()

    def current_user_playing_track(self):
        """ Get information about the current users currently playing track.
        """
        return self._get("me/player/currently-playing")

    def current_user_saved_albums(self, limit=20, offset=0, market=None):
        """ Gets a list of the albums saved in the current authorized user's
            "Your Music" library

            Parameters:
                - limit - the number of albums to return (MAX_LIMIT=50)
                - offset - the index of the first album to return
                - market - an ISO 3166-1 alpha-2 country code.

        """
        return self._get("me/albums", limit=limit, offset=offset, market=market)

    def current_user_saved_albums_add(self, albums=[]):
        """ Add one or more albums to the current user's
            "Your Music" library.
            Parameters:
                - albums - a list of album URIs, URLs or IDs
        """

        alist = [self._get_id("album", a) for a in albums]
        return self._put("me/albums?ids=" + ",".join(alist))

    def current_user_saved_albums_delete(self, albums=[]):
        """ Remove one or more albums from the current user's
            "Your Music" library.

            Parameters:
                - albums - a list of album URIs, URLs or IDs
        """
        alist = [self._get_id("album", a) for a in albums]
        return self._delete("me/albums/?ids=" + ",".join(alist))

    def current_user_saved_albums_contains(self, albums=[]):
        """ Check if one or more albums is already saved in
            the current Spotify user’s “Your Music” library.

            Parameters:
                - albums - a list of album URIs, URLs or IDs
        """
        alist = [self._get_id("album", a) for a in albums]
        return self._get("me/albums/contains?ids=" + ",".join(alist))

    def current_user_saved_tracks(self, limit=20, offset=0, market=None):
        """ Gets a list of the tracks saved in the current authorized user's
            "Your Music" library

            Parameters:
                - limit - the number of tracks to return
                - offset - the index of the first track to return
                - market - an ISO 3166-1 alpha-2 country code

        """
        return self._get("me/tracks", limit=limit, offset=offset, market=market)

    def current_user_saved_tracks_add(self, tracks=None):
        """ Add one or more tracks to the current user's
            "Your Music" library.

            Parameters:
                - tracks - a list of track URIs, URLs or IDs
        """
        tlist = []
        if tracks is not None:
            tlist = [self._get_id("track", t) for t in tracks]
        return self._put("me/tracks/?ids=" + ",".join(tlist))

    def current_user_saved_tracks_delete(self, tracks=None):
        """ Remove one or more tracks from the current user's
            "Your Music" library.

            Parameters:
                - tracks - a list of track URIs, URLs or IDs
        """
        tlist = []
        if tracks is not None:
            tlist = [self._get_id("track", t) for t in tracks]
        return self._delete("me/tracks/?ids=" + ",".join(tlist))

    def current_user_saved_tracks_contains(self, tracks=None):
        """ Check if one or more tracks is already saved in
            the current Spotify user’s “Your Music” library.

            Parameters:
                - tracks - a list of track URIs, URLs or IDs
        """
        tlist = []
        if tracks is not None:
            tlist = [self._get_id("track", t) for t in tracks]
        return self._get("me/tracks/contains?ids=" + ",".join(tlist))

    def current_user_saved_episodes(self, limit=20, offset=0, market=None):
        """ Gets a list of the episodes saved in the current authorized user's
            "Your Music" library

            Parameters:
                - limit - the number of episodes to return
                - offset - the index of the first episode to return
                - market - an ISO 3166-1 alpha-2 country code

        """
        return self._get("me/episodes", limit=limit, offset=offset, market=market)

    def current_user_saved_episodes_add(self, episodes=None):
        """ Add one or more episodes to the current user's
            "Your Music" library.

            Parameters:
                - episodes - a list of episode URIs, URLs or IDs
        """
        elist = []
        if episodes is not None:
            elist = [self._get_id("episode", e) for e in episodes]
        return self._put("me/episodes/?ids=" + ",".join(elist))

    def current_user_saved_episodes_delete(self, episodes=None):
        """ Remove one or more episodes from the current user's
            "Your Music" library.

            Parameters:
                - episodes - a list of episode URIs, URLs or IDs
        """
        elist = []
        if episodes is not None:
            elist = [self._get_id("episode", e) for e in episodes]
        return self._delete("me/episodes/?ids=" + ",".join(elist))

    def current_user_saved_episodes_contains(self, episodes=None):
        """ Check if one or more episodes is already saved in
            the current Spotify user’s “Your Music” library.

            Parameters:
                - episodes - a list of episode URIs, URLs or IDs
        """
        elist = []
        if episodes is not None:
            elist = [self._get_id("episode", e) for e in episodes]
        return self._get("me/episodes/contains?ids=" + ",".join(elist))

    def current_user_saved_shows(self, limit=20, offset=0, market=None):
        """ Gets a list of the shows saved in the current authorized user's
            "Your Music" library

            Parameters:
                - limit - the number of shows to return
                - offset - the index of the first show to return
                - market - an ISO 3166-1 alpha-2 country code

        """
        return self._get("me/shows", limit=limit, offset=offset, market=market)

    def current_user_saved_shows_add(self, shows=[]):
        """ Add one or more albums to the current user's
            "Your Music" library.
            Parameters:
                - shows - a list of show URIs, URLs or IDs
        """
        slist = [self._get_id("show", s) for s in shows]
        return self._put("me/shows?ids=" + ",".join(slist))

    def current_user_saved_shows_delete(self, shows=[]):
        """ Remove one or more shows from the current user's
            "Your Music" library.

            Parameters:
                - shows - a list of show URIs, URLs or IDs
        """
        slist = [self._get_id("show", s) for s in shows]
        return self._delete("me/shows/?ids=" + ",".join(slist))

    def current_user_saved_shows_contains(self, shows=[]):
        """ Check if one or more shows is already saved in
            the current Spotify user’s “Your Music” library.

            Parameters:
                - shows - a list of show URIs, URLs or IDs
        """
        slist = [self._get_id("show", s) for s in shows]
        return self._get("me/shows/contains?ids=" + ",".join(slist))

    def current_user_followed_artists(self, limit=20, after=None):
        """ Gets a list of the artists followed by the current authorized user

            Parameters:
                - limit - the number of artists to return
                - after - the last artist ID retrieved from the previous
                          request

        """
        return self._get(
            "me/following", type="artist", limit=limit, after=after
        )

    def current_user_following_artists(self, ids=None):
        """ Check if the current user is following certain artists

            Returns list of booleans respective to ids

            Parameters:
                - ids - a list of artist URIs, URLs or IDs
        """
        idlist = []
        if ids is not None:
            idlist = [self._get_id("artist", i) for i in ids]
        return self._get(
            "me/following/contains", ids=",".join(idlist), type="artist"
        )

    def current_user_following_users(self, ids=None):
        """ Check if the current user is following certain users

            Returns list of booleans respective to ids

            Parameters:
                - ids - a list of user URIs, URLs or IDs
        """
        idlist = []
        if ids is not None:
            idlist = [self._get_id("user", i) for i in ids]
        return self._get(
            "me/following/contains", ids=",".join(idlist), type="user"
        )

    def current_user_top_artists(
        self, limit=20, offset=0, time_range="medium_term"
    ):
        """ Get the current user's top artists

            Parameters:
                - limit - the number of entities to return
                - offset - the index of the first entity to return
                - time_range - Over what time frame are the affinities computed
                  Valid-values: short_term, medium_term, long_term
        """
        return self._get(
            "me/top/artists", time_range=time_range, limit=limit, offset=offset
        )

    def current_user_top_tracks(
        self, limit=20, offset=0, time_range="medium_term"
    ):
        """ Get the current user's top tracks

            Parameters:
                - limit - the number of entities to return
                - offset - the index of the first entity to return
                - time_range - Over what time frame are the affinities computed
                  Valid-values: short_term, medium_term, long_term
        """
        return self._get(
            "me/top/tracks", time_range=time_range, limit=limit, offset=offset
        )

    def current_user_recently_played(self, limit=50, after=None, before=None):
        """ Get the current user's recently played tracks

            Parameters:
                - limit - the number of entities to return
                - after - unix timestamp in milliseconds. Returns all items
                          after (but not including) this cursor position.
                          Cannot be used if before is specified.
                - before - unix timestamp in milliseconds. Returns all items
                           before (but not including) this cursor position.
                           Cannot be used if after is specified
        """
        return self._get(
            "me/player/recently-played",
            limit=limit,
            after=after,
            before=before,
        )

    def user_follow_artists(self, ids=[]):
        """ Follow one or more artists
            Parameters:
                - ids - a list of artist IDs
        """
        return self._put("me/following?type=artist&ids=" + ",".join(ids))

    def user_follow_users(self, ids=[]):
        """ Follow one or more users
            Parameters:
                - ids - a list of user IDs
        """
        return self._put("me/following?type=user&ids=" + ",".join(ids))

    def user_unfollow_artists(self, ids=[]):
        """ Unfollow one or more artists
            Parameters:
                - ids - a list of artist IDs
        """
        return self._delete("me/following?type=artist&ids=" + ",".join(ids))

    def user_unfollow_users(self, ids=[]):
        """ Unfollow one or more users
            Parameters:
                - ids - a list of user IDs
        """
        return self._delete("me/following?type=user&ids=" + ",".join(ids))

    def featured_playlists(
        self, locale=None, country=None, timestamp=None, limit=20, offset=0
    ):
        """ Get a list of Spotify featured playlists

            Parameters:
                - locale - The desired language, consisting of a lowercase ISO
                  639-1 alpha-2 language code and an uppercase ISO 3166-1 alpha-2
                  country code, joined by an underscore.

                - country - An ISO 3166-1 alpha-2 country code.

                - timestamp - A timestamp in ISO 8601 format:
                  yyyy-MM-ddTHH:mm:ss. Use this parameter to specify the user's
                  local time to get results tailored for that specific date and
                  time in the day

                - limit - The maximum number of items to return. Default: 20.
                  Minimum: 1. Maximum: 50

                - offset - The index of the first item to return. Default: 0
                  (the first object). Use with limit to get the next set of
                  items.
        """
        return self._get(
            "browse/featured-playlists",
            locale=locale,
            country=country,
            timestamp=timestamp,
            limit=limit,
            offset=offset,
        )

    def new_releases(self, country=None, limit=20, offset=0):
        """ Get a list of new album releases featured in Spotify

            Parameters:
                - country - An ISO 3166-1 alpha-2 country code.

                - limit - The maximum number of items to return. Default: 20.
                  Minimum: 1. Maximum: 50

                - offset - The index of the first item to return. Default: 0
                  (the first object). Use with limit to get the next set of
                  items.
        """
        return self._get(
            "browse/new-releases", country=country, limit=limit, offset=offset
        )

    def category(self, category_id, country=None, locale=None):
        """ Get info about a category

            Parameters:
                - category_id - The Spotify category ID for the category.

                - country - An ISO 3166-1 alpha-2 country code.
                - locale - The desired language, consisting of an ISO 639-1 alpha-2
                  language code and an ISO 3166-1 alpha-2 country code, joined
                  by an underscore.
        """
        return self._get(
            "browse/categories/" + category_id,
            country=country,
            locale=locale,
        )

    def categories(self, country=None, locale=None, limit=20, offset=0):
        """ Get a list of categories

            Parameters:
                - country - An ISO 3166-1 alpha-2 country code.
                - locale - The desired language, consisting of an ISO 639-1 alpha-2
                  language code and an ISO 3166-1 alpha-2 country code, joined
                  by an underscore.

                - limit - The maximum number of items to return. Default: 20.
                  Minimum: 1. Maximum: 50

                - offset - The index of the first item to return. Default: 0
                  (the first object). Use with limit to get the next set of
                  items.
        """
        return self._get(
            "browse/categories",
            country=country,
            locale=locale,
            limit=limit,
            offset=offset,
        )

    def category_playlists(
        self, category_id=None, country=None, limit=20, offset=0
    ):
        """ Get a list of playlists for a specific Spotify category

            Parameters:
                - category_id - The Spotify category ID for the category.

                - country - An ISO 3166-1 alpha-2 country code.

                - limit - The maximum number of items to return. Default: 20.
                  Minimum: 1. Maximum: 50

                - offset - The index of the first item to return. Default: 0
                  (the first object). Use with limit to get the next set of
                  items.
        """
        return self._get(
            "browse/categories/" + category_id + "/playlists",
            country=country,
            limit=limit,
            offset=offset,
        )

    def recommendations(
        self,
        seed_artists=None,
        seed_genres=None,
        seed_tracks=None,
        limit=20,
        country=None,
        **kwargs
    ):
        """ Get a list of recommended tracks for one to five seeds.
            (at least one of `seed_artists`, `seed_tracks` and `seed_genres`
            are needed)

            Parameters:
                - seed_artists - a list of artist IDs, URIs or URLs
                - seed_tracks - a list of track IDs, URIs or URLs
                - seed_genres - a list of genre names. Available genres for
                                recommendations can be found by calling
                                recommendation_genre_seeds

                - country - An ISO 3166-1 alpha-2 country code. If provided,
                            all results will be playable in this country.

                - limit - The maximum number of items to return. Default: 20.
                          Minimum: 1. Maximum: 100

                - min/max/target_<attribute> - For the tuneable track
                    attributes listed in the documentation, these values
                    provide filters and targeting on results.
        """
        params = dict(limit=limit)
        if seed_artists:
            params["seed_artists"] = ",".join(
                [self._get_id("artist", a) for a in seed_artists]
            )
        if seed_genres:
            params["seed_genres"] = ",".join(seed_genres)
        if seed_tracks:
            params["seed_tracks"] = ",".join(
                [self._get_id("track", t) for t in seed_tracks]
            )
        if country:
            params["market"] = country

        for attribute in [
            "acousticness",
            "danceability",
            "duration_ms",
            "energy",
            "instrumentalness",
            "key",
            "liveness",
            "loudness",
            "mode",
            "popularity",
            "speechiness",
            "tempo",
            "time_signature",
            "valence",
        ]:
            for prefix in ["min_", "max_", "target_"]:
                param = prefix + attribute
                if param in kwargs:
                    params[param] = kwargs[param]
        return self._get("recommendations", **params)

    def recommendation_genre_seeds(self):
        """ Get a list of genres available for the recommendations function.
        """
        return self._get("recommendations/available-genre-seeds")

    def audio_analysis(self, track_id):
        """ Get audio analysis for a track based upon its Spotify ID
            Parameters:
                - track_id - a track URI, URL or ID
        """
        trid = self._get_id("track", track_id)
        return self._get("audio-analysis/" + trid)

    def audio_features(self, tracks=[]):
        """ Get audio features for one or multiple tracks based upon their Spotify IDs
            Parameters:
                - tracks - a list of track URIs, URLs or IDs, maximum: 100 ids
        """
        if isinstance(tracks, str):
            trackid = self._get_id("track", tracks)
            results = self._get("audio-features/?ids=" + trackid)
        else:
            tlist = [self._get_id("track", t) for t in tracks]
            results = self._get("audio-features/?ids=" + ",".join(tlist))
        # the response has changed, look for the new style first, and if
        # it's not there, fallback on the old style
        if "audio_features" in results:
            return results["audio_features"]
        else:
            return results

    def devices(self):
        """ Get a list of user's available devices.
        """
        return self._get("me/player/devices")

    def current_playback(self, market=None, additional_types=None):
        """ Get information about user's current playback.

            Parameters:
                - market - an ISO 3166-1 alpha-2 country code.
                - additional_types - `episode` to get podcast track information
        """
        return self._get("me/player", market=market, additional_types=additional_types)

    def currently_playing(self, market=None, additional_types=None):
        """ Get user's currently playing track.

            Parameters:
                - market - an ISO 3166-1 alpha-2 country code.
                - additional_types - `episode` to get podcast track information
        """
        return self._get("me/player/currently-playing", market=market,
                         additional_types=additional_types)

    def transfer_playback(self, device_id, force_play=True):
        """ Transfer playback to another device.
            Note that the API accepts a list of device ids, but only
            actually supports one.

            Parameters:
                - device_id - transfer playback to this device
                - force_play - true: after transfer, play. false:
                               keep current state.
        """
        data = {"device_ids": [device_id], "play": force_play}
        return self._put("me/player", payload=data)

    def start_playback(
        self, device_id=None, context_uri=None, uris=None, offset=None, position_ms=None
    ):
        """ Start or resume user's playback.

            Provide a `context_uri` to start playback of an album,
            artist, or playlist.

            Provide a `uris` list to start playback of one or more
            tracks.

            Provide `offset` as {"position": <int>} or {"uri": "<track uri>"}
            to start playback at a particular offset.

            Parameters:
                - device_id - device target for playback
                - context_uri - spotify context uri to play
                - uris - spotify track uris
                - offset - offset into context by index or track
                - position_ms - (optional) indicates from what position to start playback.
                                Must be a positive number. Passing in a position that is
                                greater than the length of the track will cause the player to
                                start playing the next song.
        """
        if context_uri is not None and uris is not None:
            logger.warning("Specify either context uri or uris, not both")
            return
        if uris is not None and not isinstance(uris, list):
            logger.warning("URIs must be a list")
            return
        data = {}
        if context_uri is not None:
            data["context_uri"] = context_uri
        if uris is not None:
            data["uris"] = uris
        if offset is not None:
            data["offset"] = offset
        if position_ms is not None:
            data["position_ms"] = position_ms
        return self._put(
            self._append_device_id("me/player/play", device_id), payload=data
        )

    def pause_playback(self, device_id=None):
        """ Pause user's playback.

            Parameters:
                - device_id - device target for playback
        """
        return self._put(self._append_device_id("me/player/pause", device_id))

    def next_track(self, device_id=None):
        """ Skip user's playback to next track.

            Parameters:
                - device_id - device target for playback
        """
        return self._post(self._append_device_id("me/player/next", device_id))

    def previous_track(self, device_id=None):
        """ Skip user's playback to previous track.

            Parameters:
                - device_id - device target for playback
        """
        return self._post(
            self._append_device_id("me/player/previous", device_id)
        )

    def seek_track(self, position_ms, device_id=None):
        """ Seek to position in current track.

            Parameters:
                - position_ms - position in milliseconds to seek to
                - device_id - device target for playback
        """
        if not isinstance(position_ms, int):
            logger.warning("Position_ms must be an integer")
            return
        return self._put(
            self._append_device_id(
                f"me/player/seek?position_ms={position_ms}", device_id
            )
        )

    def repeat(self, state, device_id=None):
        """ Set repeat mode for playback.

            Parameters:
                - state - `track`, `context`, or `off`
                - device_id - device target for playback
        """
        if state not in ["track", "context", "off"]:
            logger.warning("Invalid state")
            return
        self._put(
            self._append_device_id(
                f"me/player/repeat?state={state}", device_id
            )
        )

    def volume(self, volume_percent, device_id=None):
        """ Set playback volume.

            Parameters:
                - volume_percent - volume between 0 and 100
                - device_id - device target for playback
        """
        if not isinstance(volume_percent, int):
            logger.warning("Volume must be an integer")
            return
        if volume_percent < 0 or volume_percent > 100:
            logger.warning("Volume must be between 0 and 100, inclusive")
            return
        self._put(
            self._append_device_id(
                f"me/player/volume?volume_percent={volume_percent}",
                device_id,
            )
        )

    def shuffle(self, state, device_id=None):
        """ Toggle playback shuffling.

            Parameters:
                - state - true or false
                - device_id - device target for playback
        """
        if not isinstance(state, bool):
            logger.warning("state must be a boolean")
            return
        state = str(state).lower()
        self._put(
            self._append_device_id(
                f"me/player/shuffle?state={state}", device_id
            )
        )

    def queue(self):
        """ Gets the current user's queue """
        return self._get("me/player/queue")

    def add_to_queue(self, uri, device_id=None):
        """ Adds a song to the end of a user's queue

            If device A is currently playing music, and you try to add to the queue
            and pass in the id for device B, you will get a
            'Player command failed: Restriction violated' error
            I therefore recommend leaving device_id as None so that the active device is targeted

            :param uri: song uri, id, or url
            :param device_id:
                the id of a Spotify device.
                If None, then the active device is used.

        """

        uri = self._get_uri("track", uri)

        endpoint = f"me/player/queue?uri={uri}"

        if device_id is not None:
            endpoint += f"&device_id={device_id}"

        return self._post(endpoint)

    def available_markets(self):
        """ Get the list of markets where Spotify is available.
            Returns a list of the countries in which Spotify is available, identified by their
            ISO 3166-1 alpha-2 country code with additional country codes for special territories.
        """
        return self._get("markets")

    def _append_device_id(self, path, device_id):
        """ Append device ID to API path.

            Parameters:
                - device_id - device id to append
        """
        if device_id:
            if "?" in path:
                path += f"&device_id={device_id}"
            else:
                path += f"?device_id={device_id}"
        return path

    def _get_id(self, type, id):
        uri_match = re.search(Spotify._regex_spotify_uri, id)
        if uri_match is not None:
            uri_match_groups = uri_match.groupdict()
            if uri_match_groups['type'] != type:
                # TODO change to a ValueError in v3
                raise SpotifyException(400, -1, "Unexpected Spotify URI type.")
            return uri_match_groups['id']

        url_match = re.search(Spotify._regex_spotify_url, id)
        if url_match is not None:
            url_match_groups = url_match.groupdict()
            if url_match_groups['type'] != type:
                raise SpotifyException(400, -1, "Unexpected Spotify URL type.")
            # TODO change to a ValueError in v3
            return url_match_groups['id']

        # Raw identifiers might be passed, ensure they are also base-62
        if re.search(Spotify._regex_base62, id) is not None:
            return id

        # TODO change to a ValueError in v3
        raise SpotifyException(400, -1, "Unsupported URL / URI.")

    def _get_uri(self, type, id):
        if self._is_uri(id):
            return id
        else:
            return "spotify:" + type + ":" + self._get_id(type, id)

    def _is_uri(self, uri):
        return re.search(Spotify._regex_spotify_uri, uri) is not None

    def _search_multiple_markets(self, q, limit, offset, type, markets, total):
        if total and limit > total:
            limit = total
            warnings.warn(
                "limit was auto-adjusted to equal {} as it must not be higher than total".format(
                    total),
                UserWarning,
            )

        results = defaultdict(dict)
        item_types = [item_type + "s" for item_type in type.split(",")]
        count = 0

        for country in markets:
            result = self._get(
                "search", q=q, limit=limit, offset=offset, type=type, market=country
            )
            for item_type in item_types:
                results[country][item_type] = result[item_type]

                # Truncate the items list to the current limit
                if len(results[country][item_type]['items']) > limit:
                    results[country][item_type]['items'] = \
                        results[country][item_type]['items'][:limit]

                count += len(results[country][item_type]['items'])
                if total and limit > total - count:
                    # when approaching `total` results, adjust `limit` to not request more
                    # items than needed
                    limit = total - count

            if total and count >= total:
                return results

        return results

    def get_audiobook(self, id, market=None):
        """ Get Spotify catalog information for a single audiobook identified by its unique
        Spotify ID.

        Parameters:
        - id - the Spotify ID for the audiobook
        - market - an ISO 3166-1 alpha-2 country code.
        """
        audiobook_id = self._get_id("audiobook", id)
        endpoint = f"audiobooks/{audiobook_id}"

        if market:
            endpoint += f'?market={market}'

        return self._get(endpoint)

    def get_audiobooks(self, ids, market=None):
        """ Get Spotify catalog information for multiple audiobooks based on their Spotify IDs.

        Parameters:
        - ids - a list of Spotify IDs for the audiobooks
        - market - an ISO 3166-1 alpha-2 country code.
        """
        audiobook_ids = [self._get_id("audiobook", id) for id in ids]
        endpoint = f"audiobooks?ids={','.join(audiobook_ids)}"

        if market:
            endpoint += f'&market={market}'

        return self._get(endpoint)

    def get_audiobook_chapters(self, id, market=None, limit=20, offset=0):
        """ Get Spotify catalog information about an audiobook’s chapters.

        Parameters:
        - id - the Spotify ID for the audiobook
        - market - an ISO 3166-1 alpha-2 country code.
        - limit - the maximum number of items to return
        - offset - the index of the first item to return
        """
        audiobook_id = self._get_id("audiobook", id)
        endpoint = f"audiobooks/{audiobook_id}/chapters?limit={limit}&offset={offset}"

        if market:
            endpoint += f'&market={market}'

        return self._get(endpoint)<|MERGE_RESOLUTION|>--- conflicted
+++ resolved
@@ -422,23 +422,6 @@
         tlist = [self._get_id("artist", a) for a in artists]
         return self._get("artists/?ids=" + ",".join(tlist))
 
-<<<<<<< HEAD
-    def artist_albums(self, artist_id, album_type=None, country=None, limit=20, offset=0):
-        """ Returns Spotify catalog information about an artist's albums.
-
-            Parameters:
-                artist_id - The artist's Spotify ID, URI, or URL.
-                album_type - 'album', 'single', 'appears_on', 'compilation'.
-                             Defaults to None, which will not filter for an album type.
-                country - ISO 3166-1 alpha-2 country code. Defaults to None.
-                limit - The number of albums to return. Defaults to 20.
-                offset - The index of the first album to return. Defaults to 0.
-
-            Returns:
-                dict: A dictionary containing the artist's albums.
-                If the artist has no albums or the artist's
-                Spotify ID, URI, or URL is invalid, returns an empty dictionary.
-=======
     def artist_albums(
         self, artist_id, album_type=None, include_groups=None, country=None, limit=20, offset=0
     ):
@@ -452,7 +435,6 @@
                 - country - limit the response to one particular country.
                 - limit  - the number of albums to return
                 - offset - the index of the first album to return
->>>>>>> c5a09430
         """
 
         if album_type:
