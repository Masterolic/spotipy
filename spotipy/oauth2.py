--- conflicted
+++ resolved
@@ -24,14 +24,10 @@
 from six.moves.urllib_parse import parse_qsl, urlparse
 
 from spotipy.cache_handler import CacheFileHandler, CacheHandler
-<<<<<<< HEAD
-from spotipy.util import CLIENT_CREDS_ENV_VARS, get_host_port, normalize_scope
-=======
 from spotipy.util import CLIENT_CREDS_ENV_VARS, get_host_port
 from spotipy.scope import Scope
 from typing import Iterable
 import re
->>>>>>> 4fe6350c
 
 logger = logging.getLogger(__name__)
 
@@ -695,14 +691,9 @@
              * client_id: Must be supplied or set as environment variable
              * redirect_uri: Must be supplied or set as environment variable
              * state: Optional, no verification is performed
-<<<<<<< HEAD
-             * scope: Optional, either a list of scopes or comma separated string of scopes.
-                      e.g, "playlist-read-private,playlist-read-collaborative"
-=======
              * scope: Optional, either a string of scopes, or an iterable with elements of type
                       `Scope` or `str`. E.g.,
                       {Scope.user_modify_playback_state, Scope.user_library_read}
->>>>>>> 4fe6350c
              * cache_path: (deprecated) Optional, will otherwise be generated
                            (takes precedence over `username`)
              * username: (deprecated) Optional or set as environment variable
