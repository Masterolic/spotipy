--- conflicted
+++ resolved
@@ -18,54 +18,17 @@
 from urllib.parse import parse_qsl, urlparse
 
 from spotipy.cache_handler import CacheFileHandler, CacheHandler
-<<<<<<< HEAD
-from spotipy.util import CLIENT_CREDS_ENV_VARS, get_host_port
-from spotipy.scope import Scope
-from typing import Iterable
-import re
-=======
 from spotipy.exceptions import SpotifyOauthError, SpotifyStateError
 from spotipy.util import CLIENT_CREDS_ENV_VARS, get_host_port, normalize_scope
->>>>>>> 3c758862
 
 logger = logging.getLogger(__name__)
-
-
-<<<<<<< HEAD
-class SpotifyOauthError(Exception):
-    """ Error during Auth Code or Implicit Grant flow """
-
-    def __init__(self, message, error=None, error_description=None, *args, **kwargs):
-        self.error = error
-        self.error_description = error_description
-        self.__dict__.update(kwargs)
-        super(SpotifyOauthError, self).__init__(message, *args, **kwargs)
-
-
-class SpotifyStateError(SpotifyOauthError):
-    """ The state sent and state received were different """
-
-    def __init__(self, local_state=None, remote_state=None, message=None,
-                 error=None, error_description=None, *args, **kwargs):
-        if not message:
-            message = f"Expected {local_state} but recieved {remote_state}"
-        super(SpotifyOauthError, self).__init__(message, error,
-                                                error_description, *args,
-                                                **kwargs)
 
 
 def _make_authorization_headers(client_id, client_secret):
     auth_header = base64.b64encode(
-        six.text_type(f"{client_id}:{client_secret}").encode("ascii")
-    )
-    return {"Authorization": f'Basic {auth_header.decode("ascii")}'}
-=======
-def _make_authorization_headers(client_id, client_secret):
-    auth_header = base64.b64encode(
-        str(client_id + ":" + client_secret).encode("ascii")
+        f"{client_id}:{client_secret}".encode("ascii")
     )
     return {"Authorization": f"Basic {auth_header.decode('ascii')}"}
->>>>>>> 3c758862
 
 
 def _ensure_value(value, env_key):
@@ -77,12 +40,7 @@
     return _val
 
 
-<<<<<<< HEAD
-class SpotifyAuthBase(object):
-
-=======
 class SpotifyAuthBase:
->>>>>>> 3c758862
     def __init__(self, requests_session):
         if isinstance(requests_session, requests.Session):
             self._session = requests_session
@@ -184,13 +142,7 @@
             error_description = None
 
         raise SpotifyOauthError(
-<<<<<<< HEAD
-            'error: {0}, error_description: {1}'.format(
-                error, error_description
-            ),
-=======
             f'error: {error}, error_description: {error_description}',
->>>>>>> 3c758862
             error=error,
             error_description=error_description
         )
@@ -377,10 +329,7 @@
             self.cache_handler = cache_handler
         else:
             self.cache_handler = CacheFileHandler()
-<<<<<<< HEAD
-
-=======
->>>>>>> 3c758862
+
         self.proxies = proxies
         self.requests_timeout = requests_timeout
         self.show_dialog = show_dialog
@@ -438,15 +387,10 @@
         query_s = urlparse(url).query
         form = dict(parse_qsl(query_s))
         if "error" in form:
-<<<<<<< HEAD
             raise SpotifyOauthError(
                 f'Received error from auth server: {form["error"]}',
                 error=form["error"],
             )
-=======
-            raise SpotifyOauthError(f"Received error from auth server: {form['error']}",
-                                    error=form["error"])
->>>>>>> 3c758862
         return tuple(form.get(param) for param in ["state", "code"])
 
     def _make_authorization_headers(self):
@@ -619,11 +563,7 @@
     """ Implements PKCE Authorization Flow for client apps
 
     This auth manager enables *user and non-user* endpoints with only
-<<<<<<< HEAD
-    a client secret, redirect uri, and username. When the app requests
-=======
     a client ID, redirect URI, and username. When the app requests
->>>>>>> 3c758862
     an access token for the first time, the user is prompted to
     authorize the new client app. After authorizing the app, the client
     app is then given both access and refresh tokens. This is the
@@ -656,7 +596,6 @@
              * scope: Optional, either a string of scopes, or an iterable with elements of type
                       `Scope` or `str`. E.g.,
                       {Scope.user_modify_playback_state, Scope.user_library_read}
-<<<<<<< HEAD
              * cache_path: (deprecated) Optional, will otherwise be generated
                            (takes precedence over `username`)
              * username: (deprecated) Optional or set as environment variable
@@ -679,20 +618,6 @@
                                  for performance reasons (connection pooling).
              * open_browser: Optional, thether or not the web browser should be opened to
                              authorize a user
-=======
-             * cache_handler: An instance of the `CacheHandler` class to handle
-                              getting and saving cached authorization tokens.
-                              Optional, will otherwise use `CacheFileHandler`.
-             * proxies: Optional, proxy for the requests library to route through
-             * requests_timeout: Optional, tell Requests to stop waiting for a response after
-                                 a given number of seconds
-             * requests_session: A Requests session object or a true value to create one.
-                                 A false value disables sessions.
-                                 It should generally be a good idea to keep sessions enabled
-                                 for performance reasons (connection pooling).
-             * open_browser: Optional, thether or not the web browser should be opened to
-                             authorize a user
->>>>>>> 3c758862
         """
 
         super().__init__(requests_session)
@@ -700,10 +625,7 @@
         self.redirect_uri = redirect_uri
         self.state = state
         self.scope = self._normalize_scope(scope)
-<<<<<<< HEAD
-
-=======
->>>>>>> 3c758862
+
         if cache_handler:
             assert issubclass(
                 cache_handler.__class__, CacheHandler
@@ -712,10 +634,7 @@
             self.cache_handler = cache_handler
         else:
             self.cache_handler = CacheFileHandler()
-<<<<<<< HEAD
-
-=======
->>>>>>> 3c758862
+
         self.proxies = proxies
         self.requests_timeout = requests_timeout
 
