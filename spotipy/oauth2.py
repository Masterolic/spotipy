--- conflicted
+++ resolved
@@ -9,24 +9,20 @@
 import base64
 import logging
 import os
+import re
 import time
-<<<<<<< HEAD
-=======
 import urllib.parse as urllibparse
-import warnings
->>>>>>> 84f8b0a6
 import webbrowser
 from http.server import BaseHTTPRequestHandler, HTTPServer
+from typing import Iterable
 from urllib.parse import parse_qsl, urlparse
 
 import requests
 
 from spotipy.cache_handler import CacheFileHandler, CacheHandler
 from spotipy.exceptions import SpotifyOauthError, SpotifyStateError
+from spotipy.scope import Scope
 from spotipy.util import CLIENT_CREDS_ENV_VARS, get_host_port
-from spotipy.scope import Scope
-from typing import Iterable
-import re
 
 logger = logging.getLogger(__name__)
 
