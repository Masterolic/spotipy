--- conflicted
+++ resolved
@@ -1,33 +1,20 @@
-<<<<<<< HEAD
-import pathlib
-=======
->>>>>>> 3c758862
 __all__ = [
     'CacheHandler',
     'CacheFileHandler',
     'DjangoSessionCacheHandler',
     'FlaskSessionCacheHandler',
     'MemoryCacheHandler',
-<<<<<<< HEAD
-    'RedisCacheHandler']
-=======
     'RedisCacheHandler',
     'MemcacheCacheHandler']
->>>>>>> 3c758862
 
 import errno
 import json
 import logging
 import os
 from spotipy.util import CLIENT_CREDS_ENV_VARS
-<<<<<<< HEAD
-from abc import ABC, abstractmethod
-import warnings
-=======
 
 from redis import RedisError
 from abc import ABC, abstractmethod
->>>>>>> 3c758862
 
 logger = logging.getLogger(__name__)
 
@@ -74,16 +61,6 @@
              * encoder_cls: May be supplied as a means of overwriting the
                         default serializer used for writing tokens to disk
         """
-<<<<<<< HEAD
-
-        if not cache_path:
-            cache_path = ".cache"
-            if username := (
-                username or os.getenv(CLIENT_CREDS_ENV_VARS["client_username"])
-            ):
-                cache_path += f"-{str(username)}"
-        self.cache_path = cache_path
-=======
         self.encoder_cls = encoder_cls
         if cache_path:
             self.cache_path = cache_path
@@ -91,39 +68,33 @@
             cache_path = ".cache"
             username = (username or os.getenv(CLIENT_CREDS_ENV_VARS["client_username"]))
             if username:
-                cache_path += "-" + str(username)
+                cache_path += f"-{username}"
             self.cache_path = cache_path
->>>>>>> 3c758862
-
-    def get_cached_token(self):
-        token_info = None
-
-        try:
-            token_info_string = pathlib.Path(self.cache_path).read_text()
+
+    def get_cached_token(self):
+        token_info = None
+
+        try:
+            f = open(self.cache_path)
+            token_info_string = f.read()
+            f.close()
             token_info = json.loads(token_info_string)
 
         except OSError as error:
             if error.errno == errno.ENOENT:
-                logger.debug("cache does not exist at: %s", self.cache_path)
+                logger.debug(f"cache does not exist at: {self.cache_path}")
             else:
-                logger.warning("Couldn't read cache at: %s", self.cache_path)
-
-        return token_info
-
-    def save_token_to_cache(self, token_info):
-        try:
-<<<<<<< HEAD
-            with open(self.cache_path, "w") as f:
-                f.write(json.dumps(token_info))
-        except IOError:
-=======
+                logger.warning(f"Couldn't read cache at: {self.cache_path}")
+
+        return token_info
+
+    def save_token_to_cache(self, token_info):
+        try:
             f = open(self.cache_path, "w")
             f.write(json.dumps(token_info, cls=self.encoder_cls))
             f.close()
         except OSError:
->>>>>>> 3c758862
-            logger.warning('Couldn\'t write token to cache at: %s',
-                           self.cache_path)
+            logger.warning(f'Couldn\'t write token to cache at: {self.cache_path}')
 
 
 class MemoryCacheHandler(CacheHandler):
@@ -176,11 +147,7 @@
         try:
             self.request.session['token_info'] = token_info
         except Exception as e:
-<<<<<<< HEAD
             logger.warning(f"Error saving token to cache: {str(e)}")
-=======
-            logger.warning("Error saving token to cache: " + str(e))
->>>>>>> 3c758862
 
 
 class FlaskSessionCacheHandler(CacheHandler):
@@ -205,11 +172,7 @@
         try:
             self.session["token_info"] = token_info
         except Exception as e:
-<<<<<<< HEAD
             logger.warning(f"Error saving token to cache: {str(e)}")
-=======
-            logger.warning("Error saving token to cache: " + str(e))
->>>>>>> 3c758862
 
 
 class RedisCacheHandler(CacheHandler):
@@ -226,54 +189,24 @@
                    (takes precedence over `token_info`)
         """
         self.redis = redis
-<<<<<<< HEAD
-        self.key = key or 'token_info'
-
-        try:
-            from redis import RedisError  # noqa: F401
-        except ImportError:
-            warnings.warn(
-                'Error importing module "redis"; '
-                'it is required for RedisCacheHandler',
-                UserWarning
-            )
-
-    def get_cached_token(self):
-        token_info = None
-        from redis import RedisError
-
-=======
         self.key = key if key else 'token_info'
 
     def get_cached_token(self):
         token_info = None
->>>>>>> 3c758862
         try:
             token_info = self.redis.get(self.key)
             if token_info:
                 return json.loads(token_info)
         except RedisError as e:
-<<<<<<< HEAD
             logger.warning(f'Error getting token from cache: {str(e)}')
-=======
-            logger.warning('Error getting token from cache: ' + str(e))
->>>>>>> 3c758862
-
-        return token_info
-
-    def save_token_to_cache(self, token_info):
-<<<<<<< HEAD
-        from redis import RedisError
-
+
+        return token_info
+
+    def save_token_to_cache(self, token_info):
         try:
             self.redis.set(self.key, json.dumps(token_info))
         except RedisError as e:
             logger.warning(f'Error saving token to cache: {str(e)}')
-=======
-        try:
-            self.redis.set(self.key, json.dumps(token_info))
-        except RedisError as e:
-            logger.warning('Error saving token to cache: ' + str(e))
 
 
 class MemcacheCacheHandler(CacheHandler):
@@ -288,7 +221,7 @@
                    (takes precedence over `token_info`)
         """
         self.memcache = memcache
-        self.key = key if key else 'token_info'
+        self.key = key or 'token_info'
 
     def get_cached_token(self):
         from pymemcache import MemcacheError
@@ -297,12 +230,11 @@
             if token_info:
                 return json.loads(token_info.decode())
         except MemcacheError as e:
-            logger.warning('Error getting token from cache' + str(e))
+            logger.warning(f'Error getting token from cache: {str(e)}')
 
     def save_token_to_cache(self, token_info):
         from pymemcache import MemcacheError
         try:
             self.memcache.set(self.key, json.dumps(token_info))
         except MemcacheError as e:
-            logger.warning('Error saving token to cache' + str(e))
->>>>>>> 3c758862
+            logger.warning(f'Error saving token to cache: {str(e)}')