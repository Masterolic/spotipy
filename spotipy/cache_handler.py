__all__ = [
    'CacheHandler',
    'CacheFileHandler',
    'DjangoSessionCacheHandler',
    'FlaskSessionCacheHandler',
    'MemoryCacheHandler',
    'RedisCacheHandler',
    'MemcacheCacheHandler']

import errno
import json
import logging
import os

from redis import RedisError

from spotipy.util import CLIENT_CREDS_ENV_VARS

logger = logging.getLogger(__name__)


class CacheHandler():
    """
    An abstraction layer for handling the caching and retrieval of
    authorization tokens.

    Custom extensions of this class must implement get_cached_token
    and save_token_to_cache methods with the same input and output
    structure as the CacheHandler class.
    """

    def get_cached_token(self):
        """
        Get and return a token_info dictionary object.
        """
        # return token_info
        raise NotImplementedError()

    def save_token_to_cache(self, token_info):
        """
        Save a token_info dictionary object to the cache and return None.
        """
        raise NotImplementedError()
        return None


class CacheFileHandler(CacheHandler):
    """
    Handles reading and writing cached Spotify authorization tokens
    as json files on disk.
    """

    def __init__(self,
                 cache_path=None,
                 username=None,
                 encoder_cls=None):
        """
        Parameters:
             * cache_path: May be supplied, will otherwise be generated
                           (takes precedence over `username`)
             * username: May be supplied or set as environment variable
                         (will set `cache_path` to `.cache-{username}`)
             * encoder_cls: May be supplied as a means of overwriting the
                        default serializer used for writing tokens to disk
        """
        self.encoder_cls = encoder_cls
        if cache_path:
            self.cache_path = cache_path
        else:
            cache_path = ".cache"
            username = (username or os.getenv(CLIENT_CREDS_ENV_VARS["client_username"]))
            if username:
                cache_path += "-" + str(username)
            self.cache_path = cache_path

    def get_cached_token(self):
        token_info = None

        try:
            with open(self.cache_path) as f:
                token_info_string = f.read()
                token_info = json.loads(token_info_string)
        except OSError as error:
            if error.errno == errno.ENOENT:
                logger.debug(f"cache does not exist at: {self.cache_path}")
            else:
                logger.warning("Couldn't read cache at: %s", self.cache_path)
        except json.JSONDecodeError:
            logger.warning("Couldn't decode JSON from cache at: %s", self.cache_path)
<<<<<<< HEAD
        except json.JSONDecodeError:
            logger.warning("Couldn't decode JSON from cache at: %s", self.cache_path)
=======
>>>>>>> e830607b

        return token_info

    def save_token_to_cache(self, token_info):
        try:
            with open(self.cache_path, "w") as f:
                f.write(json.dumps(token_info, cls=self.encoder_cls))
        except OSError:
            logger.warning(f"Couldn't write token to cache at: {self.cache_path}")


class MemoryCacheHandler(CacheHandler):
    """
    A cache handler that simply stores the token info in memory as an
    instance attribute of this class. The token info will be lost when this
    instance is freed.
    """

    def __init__(self, token_info=None):
        """
        Parameters:
            * token_info: The token info to store in memory. Can be None.
        """
        self.token_info = token_info

    def get_cached_token(self):
        return self.token_info

    def save_token_to_cache(self, token_info):
        self.token_info = token_info


class DjangoSessionCacheHandler(CacheHandler):
    """
    A cache handler that stores the token info in the session framework
    provided by Django.

    Read more at https://docs.djangoproject.com/en/3.2/topics/http/sessions/
    """

    def __init__(self, request):
        """
        Parameters:
            * request: HttpRequest object provided by Django for every
            incoming request
        """
        self.request = request

    def get_cached_token(self):
        token_info = None
        try:
            token_info = self.request.session['token_info']
        except KeyError:
            logger.debug("Token not found in the session")

        return token_info

    def save_token_to_cache(self, token_info):
        try:
            self.request.session['token_info'] = token_info
        except Exception as e:
            logger.warning(f"Error saving token to cache: {e}")


class FlaskSessionCacheHandler(CacheHandler):
    """
    A cache handler that stores the token info in the session framework
    provided by flask.
    """

    def __init__(self, session):
        self.session = session

    def get_cached_token(self):
        token_info = None
        try:
            token_info = self.session["token_info"]
        except KeyError:
            logger.debug("Token not found in the session")

        return token_info

    def save_token_to_cache(self, token_info):
        try:
            self.session["token_info"] = token_info
        except Exception as e:
            logger.warning(f"Error saving token to cache: {e}")


class RedisCacheHandler(CacheHandler):
    """
    A cache handler that stores the token info in the Redis.
    """

    def __init__(self, redis, key=None):
        """
        Parameters:
            * redis: Redis object provided by redis-py library
            (https://github.com/redis/redis-py)
            * key: May be supplied, will otherwise be generated
                   (takes precedence over `token_info`)
        """
        self.redis = redis
        self.key = key if key else 'token_info'

    def get_cached_token(self):
        token_info = None
        try:
            token_info = self.redis.get(self.key)
            if token_info:
                return json.loads(token_info)
        except RedisError as e:
            logger.warning(f"Error getting token from cache: {e}")

        return token_info

    def save_token_to_cache(self, token_info):
        try:
            self.redis.set(self.key, json.dumps(token_info))
        except RedisError as e:
            logger.warning(f"Error saving token to cache: {e}")


class MemcacheCacheHandler(CacheHandler):
    """A Cache handler that stores the token info in Memcache using the pymemcache client
    """

    def __init__(self, memcache, key=None) -> None:
        """
        Parameters:
            * memcache: memcache client object provided by pymemcache
            (https://pymemcache.readthedocs.io/en/latest/getting_started.html)
            * key: May be supplied, will otherwise be generated
                   (takes precedence over `token_info`)
        """
        self.memcache = memcache
        self.key = key if key else 'token_info'

    def get_cached_token(self):
        from pymemcache import MemcacheError
        try:
            token_info = self.memcache.get(self.key)
            if token_info:
                return json.loads(token_info.decode())
        except MemcacheError as e:
            logger.warning(f"Error getting token to cache: {e}")

    def save_token_to_cache(self, token_info):
        from pymemcache import MemcacheError
        try:
            self.memcache.set(self.key, json.dumps(token_info))
        except MemcacheError as e:
            logger.warning(f"Error saving token to cache: {e}")<|MERGE_RESOLUTION|>--- conflicted
+++ resolved
@@ -87,11 +87,6 @@
                 logger.warning("Couldn't read cache at: %s", self.cache_path)
         except json.JSONDecodeError:
             logger.warning("Couldn't decode JSON from cache at: %s", self.cache_path)
-<<<<<<< HEAD
-        except json.JSONDecodeError:
-            logger.warning("Couldn't decode JSON from cache at: %s", self.cache_path)
-=======
->>>>>>> e830607b
 
         return token_info
 
