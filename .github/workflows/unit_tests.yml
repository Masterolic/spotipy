name: Unit tests

<<<<<<< HEAD
on:
  push:
  pull_request:
    types: [synchronize]
=======
on: [push, pull_request]
>>>>>>> 9ad6db19

jobs:
  build:

    runs-on: ubuntu-20.04
    strategy:
      matrix:
        python-version: ["3.8", "3.9", "3.10", "3.11", "3.12"]
    steps:
      - uses: actions/checkout@v4
      - name: Set up Python ${{ matrix.python-version }}
        uses: actions/setup-python@v5
        with:
          python-version: ${{ matrix.python-version }}
      - name: Install dependencies
        run: |
          python -m pip install --upgrade pip
          pip install .
      - name: Run unit tests
        run: |
          python -m unittest discover -v tests/unit<|MERGE_RESOLUTION|>--- conflicted
+++ resolved
@@ -1,17 +1,9 @@
 name: Unit tests
 
-<<<<<<< HEAD
-on:
-  push:
-  pull_request:
-    types: [synchronize]
-=======
 on: [push, pull_request]
->>>>>>> 9ad6db19
 
 jobs:
   build:
-
     runs-on: ubuntu-20.04
     strategy:
       matrix:
