--- conflicted
+++ resolved
@@ -10,28 +10,6 @@
       matrix:
         python-version: ["2.7", "3.6", "3.7", "3.8", "3.9", "3.10"]
     steps:
-<<<<<<< HEAD
-    - uses: actions/checkout@v2
-    - name: Set up Python ${{ matrix.python-version }}
-      uses: actions/setup-python@v1
-      with:
-        python-version: ${{ matrix.python-version }}
-    - name: Install dependencies
-      run: |
-        python -m pip install --upgrade pip
-        pip install .[test]
-    - name: Lint with flake8
-      run: |
-        pip install -Iv enum34==1.1.6 # https://bitbucket.org/stoneleaf/enum34/issues/27/enum34-118-broken
-        pip install flake8
-        flake8 . --count --show-source --statistics
-    - name: Run unit tests
-      run: |
-        python -m unittest discover -v tests/unit
-    - name: Run non user endpoints integration tests
-      run: |
-        python -m unittest discover -v tests/integration/non_user_endpoints
-=======
       - uses: actions/checkout@v2
       - name: Set up Python ${{ matrix.python-version }}
         uses: actions/setup-python@v1
@@ -48,5 +26,4 @@
           flake8 . --count --show-source --statistics
       - name: Run unit tests
         run: |
-          python -m unittest discover -v tests/unit
->>>>>>> a507450e
+          python -m unittest discover -v tests/unit