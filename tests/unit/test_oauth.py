import io
import json
import unittest
import unittest.mock as mock
from unittest.mock import mock_open
import urllib.parse as urllibparse

from spotipy import SpotifyImplicitGrant, SpotifyOAuth, SpotifyPKCE
from spotipy.cache_handler import MemoryCacheHandler
from spotipy.oauth2 import (SpotifyClientCredentials, SpotifyOauthError,
                            SpotifyStateError)

patch = mock.patch
DEFAULT = mock.DEFAULT


def _make_fake_token(expires_at, expires_in, scope):
    return dict(
        expires_at=expires_at,
        expires_in=expires_in,
        scope=scope,
        token_type="Bearer",
        refresh_token="REFRESH",
        access_token="ACCESS")


def _fake_file():
    return mock.Mock(spec_set=io.FileIO)


def _token_file(token):
    fi = _fake_file()
    fi.read.return_value = token
    return fi


def _make_oauth(*args, **kwargs):
    return SpotifyOAuth("CLID", "CLISEC", "REDIR", "STATE", *args, **kwargs)


def _make_implicitgrantauth(*args, **kwargs):
    return SpotifyImplicitGrant("CLID", "REDIR", "STATE", *args, **kwargs)


def _make_pkceauth(*args, **kwargs):
    return SpotifyPKCE("CLID", "REDIR", "STATE", *args, **kwargs)


class OAuthCacheTest(unittest.TestCase):

    @patch.multiple(SpotifyOAuth,
                    is_token_expired=DEFAULT, refresh_access_token=DEFAULT)
<<<<<<< HEAD
    @patch('spotipy.cache_handler.open', side_effect=lambda *args, **kwargs: mock_open(read_data='mock data')(), create=True)
=======
    @patch('spotipy.cache_handler.open', side_effect=lambda *args, **
           kwargs: mock_open(read_data='mock data')(), create=True)
>>>>>>> e830607b
    def test_gets_from_cache_path(self, opener,
                                  is_token_expired, refresh_access_token):
        scope = "playlist-modify-private"
        path = ".cache-username"
        tok = _make_fake_token(1, 1, scope)

        opener.return_value = _token_file(json.dumps(tok, ensure_ascii=False))
        is_token_expired.return_value = False

        spot = _make_oauth(scope, path)
        cached_tok = spot.validate_token(spot.cache_handler.get_cached_token())
        cached_tok_legacy = spot.get_cached_token()

        opener.assert_called_with(path)
        self.assertIsNotNone(cached_tok)
        self.assertIsNotNone(cached_tok_legacy)
        self.assertEqual(refresh_access_token.call_count, 0)

    @patch.multiple(SpotifyOAuth,
                    is_token_expired=DEFAULT, refresh_access_token=DEFAULT)
<<<<<<< HEAD
    @patch('spotipy.cache_handler.open', side_effect=lambda *args, **kwargs: mock_open(read_data='mock data')(), create=True)
=======
    @patch('spotipy.cache_handler.open', side_effect=lambda *args, **
           kwargs: mock_open(read_data='mock data')(), create=True)
>>>>>>> e830607b
    def test_expired_token_refreshes(self, opener,
                                     is_token_expired, refresh_access_token):
        scope = "playlist-modify-private"
        path = ".cache-username"
        expired_tok = _make_fake_token(0, None, scope)
        fresh_tok = _make_fake_token(1, 1, scope)

        token_file = _token_file(json.dumps(expired_tok, ensure_ascii=False))
        opener.return_value = token_file
        refresh_access_token.return_value = fresh_tok

        spot = _make_oauth(scope, path)
        spot.validate_token(spot.cache_handler.get_cached_token())

        is_token_expired.assert_called_with(expired_tok)
        refresh_access_token.assert_called_with(expired_tok['refresh_token'])
        opener.assert_any_call(path)

    @patch.multiple(SpotifyOAuth,
                    is_token_expired=DEFAULT, refresh_access_token=DEFAULT)
<<<<<<< HEAD
    @patch('spotipy.cache_handler.open', side_effect=lambda *args, **kwargs: mock_open(read_data='mock data')(), create=True)
=======
    @patch('spotipy.cache_handler.open', side_effect=lambda *args, **
           kwargs: mock_open(read_data='mock data')(), create=True)
>>>>>>> e830607b
    def test_badly_scoped_token_bails(self, opener,
                                      is_token_expired, refresh_access_token):
        token_scope = "playlist-modify-public"
        requested_scope = "playlist-modify-private"
        path = ".cache-username"
        tok = _make_fake_token(1, 1, token_scope)

        opener.return_value = _token_file(json.dumps(tok, ensure_ascii=False))
        is_token_expired.return_value = False

        spot = _make_oauth(requested_scope, path)
        cached_tok = spot.validate_token(spot.cache_handler.get_cached_token())

        opener.assert_called_with(path)
        self.assertIsNone(cached_tok)
        self.assertEqual(refresh_access_token.call_count, 0)

<<<<<<< HEAD
    @patch('spotipy.cache_handler.open', side_effect=lambda *args, **kwargs: mock_open(read_data='mock data')(), create=True)
=======
    @patch('spotipy.cache_handler.open', side_effect=lambda *args, **
           kwargs: mock_open(read_data='mock data')(), create=True)
>>>>>>> e830607b
    def test_saves_to_cache_path(self, opener):
        scope = "playlist-modify-private"
        path = ".cache-username"
        tok = _make_fake_token(1, 1, scope)

        fi = _fake_file()
        opener.return_value = fi

        spot = SpotifyOAuth("CLID", "CLISEC", "REDIR", "STATE", scope, path)
        spot.cache_handler.save_token_to_cache(tok)

        opener.assert_called_with(path, 'w')
        self.assertTrue(fi.write.called)

<<<<<<< HEAD
    @patch('spotipy.cache_handler.open', side_effect=lambda *args, **kwargs: mock_open(read_data='mock data')(), create=True)
=======
    @patch('spotipy.cache_handler.open', side_effect=lambda *args, **
           kwargs: mock_open(read_data='mock data')(), create=True)
>>>>>>> e830607b
    def test_saves_to_cache_path_legacy(self, opener):
        scope = "playlist-modify-private"
        path = ".cache-username"
        tok = _make_fake_token(1, 1, scope)

        fi = _fake_file()
        opener.return_value = fi

        spot = SpotifyOAuth("CLID", "CLISEC", "REDIR", "STATE", scope, path)
        spot._save_token_info(tok)

        opener.assert_called_with(path, 'w')
        self.assertTrue(fi.write.called)

    def test_cache_handler(self):
        scope = "playlist-modify-private"
        tok = _make_fake_token(1, 1, scope)

        spot = _make_oauth(scope, cache_handler=MemoryCacheHandler())
        spot.cache_handler.save_token_to_cache(tok)
        cached_tok = spot.cache_handler.get_cached_token()

        self.assertEqual(tok, cached_tok)


class TestSpotifyOAuthGetAuthorizeUrl(unittest.TestCase):

    def test_get_authorize_url_doesnt_pass_state_by_default(self):
        oauth = SpotifyOAuth("CLID", "CLISEC", "REDIR")

        url = oauth.get_authorize_url()

        parsed_url = urllibparse.urlparse(url)
        parsed_qs = urllibparse.parse_qs(parsed_url.query)
        self.assertNotIn('state', parsed_qs)

    def test_get_authorize_url_passes_state_from_constructor(self):
        state = "STATE"
        oauth = SpotifyOAuth("CLID", "CLISEC", "REDIR", state)

        url = oauth.get_authorize_url()

        parsed_url = urllibparse.urlparse(url)
        parsed_qs = urllibparse.parse_qs(parsed_url.query)
        self.assertEqual(parsed_qs['state'][0], state)

    def test_get_authorize_url_passes_state_from_func_call(self):
        state = "STATE"
        oauth = SpotifyOAuth("CLID", "CLISEC", "REDIR", "NOT STATE")

        url = oauth.get_authorize_url(state=state)

        parsed_url = urllibparse.urlparse(url)
        parsed_qs = urllibparse.parse_qs(parsed_url.query)
        self.assertEqual(parsed_qs['state'][0], state)

    def test_get_authorize_url_does_not_show_dialog_by_default(self):
        oauth = SpotifyOAuth("CLID", "CLISEC", "REDIR")

        url = oauth.get_authorize_url()

        parsed_url = urllibparse.urlparse(url)
        parsed_qs = urllibparse.parse_qs(parsed_url.query)
        self.assertNotIn('show_dialog', parsed_qs)

    def test_get_authorize_url_shows_dialog_when_requested(self):
        oauth = SpotifyOAuth("CLID", "CLISEC", "REDIR", show_dialog=True)

        url = oauth.get_authorize_url()

        parsed_url = urllibparse.urlparse(url)
        parsed_qs = urllibparse.parse_qs(parsed_url.query)
        self.assertTrue(parsed_qs['show_dialog'])


class TestSpotifyOAuthGetAuthResponseInteractive(unittest.TestCase):

    @patch('spotipy.oauth2.webbrowser')
    @patch(
        'spotipy.oauth2.SpotifyOAuth._get_user_input',
        return_value="redir.io?code=abcde"
    )
    def test_get_auth_response_without_state(self, webbrowser_mock, get_user_input_mock):
        oauth = SpotifyOAuth("CLID", "CLISEC", "redir.io")
        code = oauth.get_auth_response()
        self.assertEqual(code, "abcde")

    @patch('spotipy.oauth2.webbrowser')
    @patch(
        'spotipy.oauth2.SpotifyOAuth._get_user_input',
        return_value="redir.io?code=abcde&state=wxyz"
    )
    def test_get_auth_response_with_consistent_state(self, webbrowser_mock, get_user_input_mock):
        oauth = SpotifyOAuth("CLID", "CLISEC", "redir.io", state='wxyz')
        code = oauth.get_auth_response()
        self.assertEqual(code, "abcde")

    @patch('spotipy.oauth2.webbrowser')
    @patch(
        'spotipy.oauth2.SpotifyOAuth._get_user_input',
        return_value="redir.io?code=abcde&state=someotherstate"
    )
    def test_get_auth_response_with_inconsistent_state(self, webbrowser_mock, get_user_input_mock):
        oauth = SpotifyOAuth("CLID", "CLISEC", "redir.io", state='wxyz')

        with self.assertRaises(SpotifyStateError):
            oauth.get_auth_response()


class TestSpotifyClientCredentials(unittest.TestCase):

    def test_spotify_client_credentials_get_access_token(self):
        oauth = SpotifyClientCredentials(client_id='ID', client_secret='SECRET')
        with self.assertRaises(SpotifyOauthError) as error:
            oauth.get_access_token(check_cache=False)
        self.assertEqual(error.exception.error, 'invalid_client')


class ImplicitGrantCacheTest(unittest.TestCase):

    @patch.object(SpotifyImplicitGrant, "is_token_expired", DEFAULT)
<<<<<<< HEAD
    @patch('spotipy.cache_handler.open', side_effect=lambda *args, **kwargs: mock_open(read_data='mock data')(), create=True)
=======
    @patch('spotipy.cache_handler.open', side_effect=lambda *args, **
           kwargs: mock_open(read_data='mock data')(), create=True)
>>>>>>> e830607b
    def test_gets_from_cache_path(self, opener, is_token_expired):
        scope = "playlist-modify-private"
        path = ".cache-username"
        tok = _make_fake_token(1, 1, scope)

        opener.return_value = _token_file(json.dumps(tok, ensure_ascii=False))
        is_token_expired.return_value = False

        spot = _make_implicitgrantauth(scope, path)
        cached_tok = spot.cache_handler.get_cached_token()
        cached_tok_legacy = spot.get_cached_token()

        opener.assert_called_with(path)
        self.assertIsNotNone(cached_tok)
        self.assertIsNotNone(cached_tok_legacy)

    @patch.object(SpotifyImplicitGrant, "is_token_expired", DEFAULT)
<<<<<<< HEAD
    @patch('spotipy.cache_handler.open', side_effect=lambda *args, **kwargs: mock_open(read_data='mock data')(), create=True)
=======
    @patch('spotipy.cache_handler.open', side_effect=lambda *args, **
           kwargs: mock_open(read_data='mock data')(), create=True)
>>>>>>> e830607b
    def test_expired_token_returns_none(self, opener, is_token_expired):
        scope = "playlist-modify-private"
        path = ".cache-username"
        expired_tok = _make_fake_token(0, None, scope)

        token_file = _token_file(json.dumps(expired_tok, ensure_ascii=False))
        opener.return_value = token_file

        spot = _make_implicitgrantauth(scope, path)
        cached_tok = spot.validate_token(spot.cache_handler.get_cached_token())

        is_token_expired.assert_called_with(expired_tok)
        opener.assert_any_call(path)
        self.assertIsNone(cached_tok)

    @patch.object(SpotifyImplicitGrant, "is_token_expired", DEFAULT)
<<<<<<< HEAD
    @patch('spotipy.cache_handler.open', side_effect=lambda *args, **kwargs: mock_open(read_data='mock data')(), create=True)
=======
    @patch('spotipy.cache_handler.open', side_effect=lambda *args, **
           kwargs: mock_open(read_data='mock data')(), create=True)
>>>>>>> e830607b
    def test_badly_scoped_token_bails(self, opener, is_token_expired):
        token_scope = "playlist-modify-public"
        requested_scope = "playlist-modify-private"
        path = ".cache-username"
        tok = _make_fake_token(1, 1, token_scope)

        opener.return_value = _token_file(json.dumps(tok, ensure_ascii=False))
        is_token_expired.return_value = False

        spot = _make_implicitgrantauth(requested_scope, path)
        cached_tok = spot.validate_token(spot.cache_handler.get_cached_token())

        opener.assert_called_with(path)
        self.assertIsNone(cached_tok)

<<<<<<< HEAD
    @patch('spotipy.cache_handler.open', side_effect=lambda *args, **kwargs: mock_open(read_data='mock data')(), create=True)
=======
    @patch('spotipy.cache_handler.open', side_effect=lambda *args, **
           kwargs: mock_open(read_data='mock data')(), create=True)
>>>>>>> e830607b
    def test_saves_to_cache_path(self, opener):
        scope = "playlist-modify-private"
        path = ".cache-username"
        tok = _make_fake_token(1, 1, scope)

        fi = _fake_file()
        opener.return_value = fi

        spot = SpotifyImplicitGrant("CLID", "REDIR", "STATE", scope, path)
        spot.cache_handler.save_token_to_cache(tok)

        opener.assert_called_with(path, 'w')
        self.assertTrue(fi.write.called)

<<<<<<< HEAD
    @patch('spotipy.cache_handler.open', side_effect=lambda *args, **kwargs: mock_open(read_data='mock data')(), create=True)
=======
    @patch('spotipy.cache_handler.open', side_effect=lambda *args, **
           kwargs: mock_open(read_data='mock data')(), create=True)
>>>>>>> e830607b
    def test_saves_to_cache_path_legacy(self, opener):
        scope = "playlist-modify-private"
        path = ".cache-username"
        tok = _make_fake_token(1, 1, scope)

        fi = _fake_file()
        opener.return_value = fi

        spot = SpotifyImplicitGrant("CLID", "REDIR", "STATE", scope, path)
        spot._save_token_info(tok)

        opener.assert_called_with(path, 'w')
        self.assertTrue(fi.write.called)


class TestSpotifyImplicitGrant(unittest.TestCase):

    def test_get_authorize_url_doesnt_pass_state_by_default(self):
        auth = SpotifyImplicitGrant("CLID", "REDIR")

        url = auth.get_authorize_url()

        parsed_url = urllibparse.urlparse(url)
        parsed_qs = urllibparse.parse_qs(parsed_url.query)
        self.assertNotIn('state', parsed_qs)

    def test_get_authorize_url_passes_state_from_constructor(self):
        state = "STATE"
        auth = SpotifyImplicitGrant("CLID", "REDIR", state)

        url = auth.get_authorize_url()

        parsed_url = urllibparse.urlparse(url)
        parsed_qs = urllibparse.parse_qs(parsed_url.query)
        self.assertEqual(parsed_qs['state'][0], state)

    def test_get_authorize_url_passes_state_from_func_call(self):
        state = "STATE"
        auth = SpotifyImplicitGrant("CLID", "REDIR", "NOT STATE")

        url = auth.get_authorize_url(state=state)

        parsed_url = urllibparse.urlparse(url)
        parsed_qs = urllibparse.parse_qs(parsed_url.query)
        self.assertEqual(parsed_qs['state'][0], state)

    def test_get_authorize_url_does_not_show_dialog_by_default(self):
        auth = SpotifyImplicitGrant("CLID", "REDIR")

        url = auth.get_authorize_url()

        parsed_url = urllibparse.urlparse(url)
        parsed_qs = urllibparse.parse_qs(parsed_url.query)
        self.assertNotIn('show_dialog', parsed_qs)

    def test_get_authorize_url_shows_dialog_when_requested(self):
        auth = SpotifyImplicitGrant("CLID", "REDIR", show_dialog=True)

        url = auth.get_authorize_url()

        parsed_url = urllibparse.urlparse(url)
        parsed_qs = urllibparse.parse_qs(parsed_url.query)
        self.assertTrue(parsed_qs['show_dialog'])


class SpotifyPKCECacheTest(unittest.TestCase):

    @patch.multiple(SpotifyPKCE,
                    is_token_expired=DEFAULT, refresh_access_token=DEFAULT)
<<<<<<< HEAD
    @patch('spotipy.cache_handler.open', side_effect=lambda *args, **kwargs: mock_open(read_data='mock data')(), create=True)
=======
    @patch('spotipy.cache_handler.open', side_effect=lambda *args, **
           kwargs: mock_open(read_data='mock data')(), create=True)
>>>>>>> e830607b
    def test_gets_from_cache_path(self, opener,
                                  is_token_expired, refresh_access_token):
        scope = "playlist-modify-private"
        path = ".cache-username"
        tok = _make_fake_token(1, 1, scope)

        opener.return_value = _token_file(json.dumps(tok, ensure_ascii=False))
        is_token_expired.return_value = False

        spot = _make_pkceauth(scope, path)
        cached_tok = spot.cache_handler.get_cached_token()
        cached_tok_legacy = spot.get_cached_token()

        opener.assert_called_with(path)
        self.assertIsNotNone(cached_tok)
        self.assertIsNotNone(cached_tok_legacy)
        self.assertEqual(refresh_access_token.call_count, 0)

    @patch.multiple(SpotifyPKCE,
                    is_token_expired=DEFAULT, refresh_access_token=DEFAULT)
<<<<<<< HEAD
    @patch('spotipy.cache_handler.open', side_effect=lambda *args, **kwargs: mock_open(read_data='mock data')(), create=True)
=======
    @patch('spotipy.cache_handler.open', side_effect=lambda *args, **
           kwargs: mock_open(read_data='mock data')(), create=True)
>>>>>>> e830607b
    def test_expired_token_refreshes(self, opener,
                                     is_token_expired, refresh_access_token):
        scope = "playlist-modify-private"
        path = ".cache-username"
        expired_tok = _make_fake_token(0, None, scope)
        fresh_tok = _make_fake_token(1, 1, scope)

        token_file = _token_file(json.dumps(expired_tok, ensure_ascii=False))
        opener.return_value = token_file
        refresh_access_token.return_value = fresh_tok

        spot = _make_pkceauth(scope, path)
        spot.validate_token(spot.cache_handler.get_cached_token())

        is_token_expired.assert_called_with(expired_tok)
        refresh_access_token.assert_called_with(expired_tok['refresh_token'])
        opener.assert_any_call(path)

    @patch.multiple(SpotifyPKCE,
                    is_token_expired=DEFAULT, refresh_access_token=DEFAULT)
<<<<<<< HEAD
    @patch('spotipy.cache_handler.open', side_effect=lambda *args, **kwargs: mock_open(read_data='mock data')(), create=True)
=======
    @patch('spotipy.cache_handler.open', side_effect=lambda *args, **
           kwargs: mock_open(read_data='mock data')(), create=True)
>>>>>>> e830607b
    def test_badly_scoped_token_bails(self, opener,
                                      is_token_expired, refresh_access_token):
        token_scope = "playlist-modify-public"
        requested_scope = "playlist-modify-private"
        path = ".cache-username"
        tok = _make_fake_token(1, 1, token_scope)

        opener.return_value = _token_file(json.dumps(tok, ensure_ascii=False))
        is_token_expired.return_value = False

        spot = _make_pkceauth(requested_scope, path)
        cached_tok = spot.validate_token(spot.cache_handler.get_cached_token())

        opener.assert_called_with(path)
        self.assertIsNone(cached_tok)
        self.assertEqual(refresh_access_token.call_count, 0)

<<<<<<< HEAD
    @patch('spotipy.cache_handler.open', side_effect=lambda *args, **kwargs: mock_open(read_data='mock data')(), create=True)
=======
    @patch('spotipy.cache_handler.open', side_effect=lambda *args, **
           kwargs: mock_open(read_data='mock data')(), create=True)
>>>>>>> e830607b
    def test_saves_to_cache_path(self, opener):
        scope = "playlist-modify-private"
        path = ".cache-username"
        tok = _make_fake_token(1, 1, scope)

        fi = _fake_file()
        opener.return_value = fi

        spot = SpotifyPKCE("CLID", "REDIR", "STATE", scope, path)
        spot.cache_handler.save_token_to_cache(tok)

        opener.assert_called_with(path, 'w')
        self.assertTrue(fi.write.called)

<<<<<<< HEAD
    @patch('spotipy.cache_handler.open', side_effect=lambda *args, **kwargs: mock_open(read_data='mock data')(), create=True)
=======
    @patch('spotipy.cache_handler.open', side_effect=lambda *args, **
           kwargs: mock_open(read_data='mock data')(), create=True)
>>>>>>> e830607b
    def test_saves_to_cache_path_legacy(self, opener):
        scope = "playlist-modify-private"
        path = ".cache-username"
        tok = _make_fake_token(1, 1, scope)

        fi = _fake_file()
        opener.return_value = fi

        spot = SpotifyPKCE("CLID", "REDIR", "STATE", scope, path)
        spot._save_token_info(tok)

        opener.assert_called_with(path, 'w')
        self.assertTrue(fi.write.called)


class TestSpotifyPKCE(unittest.TestCase):

    def test_generate_code_verifier_for_pkce(self):
        auth = SpotifyPKCE("CLID", "REDIR")
        auth.get_pkce_handshake_parameters()
        self.assertTrue(auth.code_verifier)

    def test_generate_code_challenge_for_pkce(self):
        auth = SpotifyPKCE("CLID", "REDIR")
        auth.get_pkce_handshake_parameters()
        self.assertTrue(auth.code_challenge)

    def test_code_verifier_and_code_challenge_are_correct(self):
        import base64
        import hashlib
        auth = SpotifyPKCE("CLID", "REDIR")
        auth.get_pkce_handshake_parameters()
        self.assertEqual(auth.code_challenge,
                         base64.urlsafe_b64encode(
                             hashlib.sha256(auth.code_verifier.encode('utf-8'))
                             .digest())
                         .decode('utf-8')
                         .replace('=', ''))

    def test_get_authorize_url_doesnt_pass_state_by_default(self):
        auth = SpotifyPKCE("CLID", "REDIR")

        url = auth.get_authorize_url()

        parsed_url = urllibparse.urlparse(url)
        parsed_qs = urllibparse.parse_qs(parsed_url.query)
        self.assertNotIn('state', parsed_qs)

    def test_get_authorize_url_passes_state_from_constructor(self):
        state = "STATE"
        auth = SpotifyPKCE("CLID", "REDIR", state)

        url = auth.get_authorize_url()

        parsed_url = urllibparse.urlparse(url)
        parsed_qs = urllibparse.parse_qs(parsed_url.query)
        self.assertEqual(parsed_qs['state'][0], state)

    def test_get_authorize_url_passes_state_from_func_call(self):
        state = "STATE"
        auth = SpotifyPKCE("CLID", "REDIR")

        url = auth.get_authorize_url(state=state)

        parsed_url = urllibparse.urlparse(url)
        parsed_qs = urllibparse.parse_qs(parsed_url.query)
        self.assertEqual(parsed_qs['state'][0], state)<|MERGE_RESOLUTION|>--- conflicted
+++ resolved
@@ -50,12 +50,8 @@
 
     @patch.multiple(SpotifyOAuth,
                     is_token_expired=DEFAULT, refresh_access_token=DEFAULT)
-<<<<<<< HEAD
-    @patch('spotipy.cache_handler.open', side_effect=lambda *args, **kwargs: mock_open(read_data='mock data')(), create=True)
-=======
-    @patch('spotipy.cache_handler.open', side_effect=lambda *args, **
-           kwargs: mock_open(read_data='mock data')(), create=True)
->>>>>>> e830607b
+    @patch('spotipy.cache_handler.open', side_effect=lambda *args, **
+           kwargs: mock_open(read_data='mock data')(), create=True)
     def test_gets_from_cache_path(self, opener,
                                   is_token_expired, refresh_access_token):
         scope = "playlist-modify-private"
@@ -76,12 +72,8 @@
 
     @patch.multiple(SpotifyOAuth,
                     is_token_expired=DEFAULT, refresh_access_token=DEFAULT)
-<<<<<<< HEAD
-    @patch('spotipy.cache_handler.open', side_effect=lambda *args, **kwargs: mock_open(read_data='mock data')(), create=True)
-=======
-    @patch('spotipy.cache_handler.open', side_effect=lambda *args, **
-           kwargs: mock_open(read_data='mock data')(), create=True)
->>>>>>> e830607b
+    @patch('spotipy.cache_handler.open', side_effect=lambda *args, **
+           kwargs: mock_open(read_data='mock data')(), create=True)
     def test_expired_token_refreshes(self, opener,
                                      is_token_expired, refresh_access_token):
         scope = "playlist-modify-private"
@@ -102,12 +94,8 @@
 
     @patch.multiple(SpotifyOAuth,
                     is_token_expired=DEFAULT, refresh_access_token=DEFAULT)
-<<<<<<< HEAD
-    @patch('spotipy.cache_handler.open', side_effect=lambda *args, **kwargs: mock_open(read_data='mock data')(), create=True)
-=======
-    @patch('spotipy.cache_handler.open', side_effect=lambda *args, **
-           kwargs: mock_open(read_data='mock data')(), create=True)
->>>>>>> e830607b
+    @patch('spotipy.cache_handler.open', side_effect=lambda *args, **
+           kwargs: mock_open(read_data='mock data')(), create=True)
     def test_badly_scoped_token_bails(self, opener,
                                       is_token_expired, refresh_access_token):
         token_scope = "playlist-modify-public"
@@ -125,12 +113,8 @@
         self.assertIsNone(cached_tok)
         self.assertEqual(refresh_access_token.call_count, 0)
 
-<<<<<<< HEAD
-    @patch('spotipy.cache_handler.open', side_effect=lambda *args, **kwargs: mock_open(read_data='mock data')(), create=True)
-=======
-    @patch('spotipy.cache_handler.open', side_effect=lambda *args, **
-           kwargs: mock_open(read_data='mock data')(), create=True)
->>>>>>> e830607b
+    @patch('spotipy.cache_handler.open', side_effect=lambda *args, **
+           kwargs: mock_open(read_data='mock data')(), create=True)
     def test_saves_to_cache_path(self, opener):
         scope = "playlist-modify-private"
         path = ".cache-username"
@@ -145,12 +129,8 @@
         opener.assert_called_with(path, 'w')
         self.assertTrue(fi.write.called)
 
-<<<<<<< HEAD
-    @patch('spotipy.cache_handler.open', side_effect=lambda *args, **kwargs: mock_open(read_data='mock data')(), create=True)
-=======
-    @patch('spotipy.cache_handler.open', side_effect=lambda *args, **
-           kwargs: mock_open(read_data='mock data')(), create=True)
->>>>>>> e830607b
+    @patch('spotipy.cache_handler.open', side_effect=lambda *args, **
+           kwargs: mock_open(read_data='mock data')(), create=True)
     def test_saves_to_cache_path_legacy(self, opener):
         scope = "playlist-modify-private"
         path = ".cache-username"
@@ -272,12 +252,8 @@
 class ImplicitGrantCacheTest(unittest.TestCase):
 
     @patch.object(SpotifyImplicitGrant, "is_token_expired", DEFAULT)
-<<<<<<< HEAD
-    @patch('spotipy.cache_handler.open', side_effect=lambda *args, **kwargs: mock_open(read_data='mock data')(), create=True)
-=======
-    @patch('spotipy.cache_handler.open', side_effect=lambda *args, **
-           kwargs: mock_open(read_data='mock data')(), create=True)
->>>>>>> e830607b
+    @patch('spotipy.cache_handler.open', side_effect=lambda *args, **
+           kwargs: mock_open(read_data='mock data')(), create=True)
     def test_gets_from_cache_path(self, opener, is_token_expired):
         scope = "playlist-modify-private"
         path = ".cache-username"
@@ -295,12 +271,8 @@
         self.assertIsNotNone(cached_tok_legacy)
 
     @patch.object(SpotifyImplicitGrant, "is_token_expired", DEFAULT)
-<<<<<<< HEAD
-    @patch('spotipy.cache_handler.open', side_effect=lambda *args, **kwargs: mock_open(read_data='mock data')(), create=True)
-=======
-    @patch('spotipy.cache_handler.open', side_effect=lambda *args, **
-           kwargs: mock_open(read_data='mock data')(), create=True)
->>>>>>> e830607b
+    @patch('spotipy.cache_handler.open', side_effect=lambda *args, **
+           kwargs: mock_open(read_data='mock data')(), create=True)
     def test_expired_token_returns_none(self, opener, is_token_expired):
         scope = "playlist-modify-private"
         path = ".cache-username"
@@ -317,12 +289,8 @@
         self.assertIsNone(cached_tok)
 
     @patch.object(SpotifyImplicitGrant, "is_token_expired", DEFAULT)
-<<<<<<< HEAD
-    @patch('spotipy.cache_handler.open', side_effect=lambda *args, **kwargs: mock_open(read_data='mock data')(), create=True)
-=======
-    @patch('spotipy.cache_handler.open', side_effect=lambda *args, **
-           kwargs: mock_open(read_data='mock data')(), create=True)
->>>>>>> e830607b
+    @patch('spotipy.cache_handler.open', side_effect=lambda *args, **
+           kwargs: mock_open(read_data='mock data')(), create=True)
     def test_badly_scoped_token_bails(self, opener, is_token_expired):
         token_scope = "playlist-modify-public"
         requested_scope = "playlist-modify-private"
@@ -338,12 +306,8 @@
         opener.assert_called_with(path)
         self.assertIsNone(cached_tok)
 
-<<<<<<< HEAD
-    @patch('spotipy.cache_handler.open', side_effect=lambda *args, **kwargs: mock_open(read_data='mock data')(), create=True)
-=======
-    @patch('spotipy.cache_handler.open', side_effect=lambda *args, **
-           kwargs: mock_open(read_data='mock data')(), create=True)
->>>>>>> e830607b
+    @patch('spotipy.cache_handler.open', side_effect=lambda *args, **
+           kwargs: mock_open(read_data='mock data')(), create=True)
     def test_saves_to_cache_path(self, opener):
         scope = "playlist-modify-private"
         path = ".cache-username"
@@ -358,12 +322,8 @@
         opener.assert_called_with(path, 'w')
         self.assertTrue(fi.write.called)
 
-<<<<<<< HEAD
-    @patch('spotipy.cache_handler.open', side_effect=lambda *args, **kwargs: mock_open(read_data='mock data')(), create=True)
-=======
-    @patch('spotipy.cache_handler.open', side_effect=lambda *args, **
-           kwargs: mock_open(read_data='mock data')(), create=True)
->>>>>>> e830607b
+    @patch('spotipy.cache_handler.open', side_effect=lambda *args, **
+           kwargs: mock_open(read_data='mock data')(), create=True)
     def test_saves_to_cache_path_legacy(self, opener):
         scope = "playlist-modify-private"
         path = ".cache-username"
@@ -433,12 +393,8 @@
 
     @patch.multiple(SpotifyPKCE,
                     is_token_expired=DEFAULT, refresh_access_token=DEFAULT)
-<<<<<<< HEAD
-    @patch('spotipy.cache_handler.open', side_effect=lambda *args, **kwargs: mock_open(read_data='mock data')(), create=True)
-=======
-    @patch('spotipy.cache_handler.open', side_effect=lambda *args, **
-           kwargs: mock_open(read_data='mock data')(), create=True)
->>>>>>> e830607b
+    @patch('spotipy.cache_handler.open', side_effect=lambda *args, **
+           kwargs: mock_open(read_data='mock data')(), create=True)
     def test_gets_from_cache_path(self, opener,
                                   is_token_expired, refresh_access_token):
         scope = "playlist-modify-private"
@@ -459,12 +415,8 @@
 
     @patch.multiple(SpotifyPKCE,
                     is_token_expired=DEFAULT, refresh_access_token=DEFAULT)
-<<<<<<< HEAD
-    @patch('spotipy.cache_handler.open', side_effect=lambda *args, **kwargs: mock_open(read_data='mock data')(), create=True)
-=======
-    @patch('spotipy.cache_handler.open', side_effect=lambda *args, **
-           kwargs: mock_open(read_data='mock data')(), create=True)
->>>>>>> e830607b
+    @patch('spotipy.cache_handler.open', side_effect=lambda *args, **
+           kwargs: mock_open(read_data='mock data')(), create=True)
     def test_expired_token_refreshes(self, opener,
                                      is_token_expired, refresh_access_token):
         scope = "playlist-modify-private"
@@ -485,12 +437,8 @@
 
     @patch.multiple(SpotifyPKCE,
                     is_token_expired=DEFAULT, refresh_access_token=DEFAULT)
-<<<<<<< HEAD
-    @patch('spotipy.cache_handler.open', side_effect=lambda *args, **kwargs: mock_open(read_data='mock data')(), create=True)
-=======
-    @patch('spotipy.cache_handler.open', side_effect=lambda *args, **
-           kwargs: mock_open(read_data='mock data')(), create=True)
->>>>>>> e830607b
+    @patch('spotipy.cache_handler.open', side_effect=lambda *args, **
+           kwargs: mock_open(read_data='mock data')(), create=True)
     def test_badly_scoped_token_bails(self, opener,
                                       is_token_expired, refresh_access_token):
         token_scope = "playlist-modify-public"
@@ -508,12 +456,8 @@
         self.assertIsNone(cached_tok)
         self.assertEqual(refresh_access_token.call_count, 0)
 
-<<<<<<< HEAD
-    @patch('spotipy.cache_handler.open', side_effect=lambda *args, **kwargs: mock_open(read_data='mock data')(), create=True)
-=======
-    @patch('spotipy.cache_handler.open', side_effect=lambda *args, **
-           kwargs: mock_open(read_data='mock data')(), create=True)
->>>>>>> e830607b
+    @patch('spotipy.cache_handler.open', side_effect=lambda *args, **
+           kwargs: mock_open(read_data='mock data')(), create=True)
     def test_saves_to_cache_path(self, opener):
         scope = "playlist-modify-private"
         path = ".cache-username"
@@ -528,12 +472,8 @@
         opener.assert_called_with(path, 'w')
         self.assertTrue(fi.write.called)
 
-<<<<<<< HEAD
-    @patch('spotipy.cache_handler.open', side_effect=lambda *args, **kwargs: mock_open(read_data='mock data')(), create=True)
-=======
-    @patch('spotipy.cache_handler.open', side_effect=lambda *args, **
-           kwargs: mock_open(read_data='mock data')(), create=True)
->>>>>>> e830607b
+    @patch('spotipy.cache_handler.open', side_effect=lambda *args, **
+           kwargs: mock_open(read_data='mock data')(), create=True)
     def test_saves_to_cache_path_legacy(self, opener):
         scope = "playlist-modify-private"
         path = ".cache-username"
