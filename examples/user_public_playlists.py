--- conflicted
+++ resolved
@@ -14,19 +14,8 @@
 
 while playlists:
     for i, playlist in enumerate(playlists['items']):
-<<<<<<< HEAD
-        print(
-            "%4d %s %s" %
-            (i +
-             1 +
-             playlists['offset'],
-             playlist['uri'],
-             playlist['name']))
-    playlists = sp.next(playlists) if playlists['next'] else None
-=======
         print(f"{i + 1 + playlists['offset']:4d} {playlist['uri']} {playlist['name']}")
     if playlists['next']:
         playlists = sp.next(playlists)
     else:
-        playlists = None
->>>>>>> 2243e135
+        playlists = None